--- conflicted
+++ resolved
@@ -1458,11 +1458,8 @@
     aiProfileId: varchar("aiProfileId", { length: 191 }),
     effects: json("effects").$type<ZodAllTags[]>().default([]).notNull(),
     aiCalls: int("openaiCalls").default(0).notNull(),
-<<<<<<< HEAD
     rankedLp: int("rankedLp").default(150).notNull(),
-=======
     tavernMessages: int("tavernMessages").default(0).notNull(),
->>>>>>> 1c52ed2f
   },
   (table) => {
     return {
