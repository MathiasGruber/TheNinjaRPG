import { z } from "zod";
import {
  mysqlTable,
  boolean,
  customType,
  uniqueIndex,
  varchar,
  datetime,
  date,
  mysqlEnum,
  json,
  int,
  bigint,
  smallint,
  index,
  float,
  text,
  tinyint,
  double,
  primaryKey,
  unique,
  timestamp,
} from "drizzle-orm/mysql-core";
import * as consts from "@/drizzle/constants";
import { createInsertSchema } from "drizzle-zod";
import { relations } from "drizzle-orm";
import { sql } from "drizzle-orm";
import { AllTags, SuperRefineEffects } from "@/libs/combat/types";
import type { ZodAllTags } from "@/libs/combat/types";
import type { QuestContentType } from "@/validators/objectives";
import type { QuestTrackerType } from "@/validators/objectives";
import type { ObjectiveRewardType } from "@/validators/objectives";
import type { AiRuleType } from "@/validators/ai";
import type { InferSelectModel, InferInsertModel } from "drizzle-orm";
import type { AdditionalContext } from "@/validators/reports";
import type { ZodBgSchemaType } from "@/validators/backgroundSchema";
import type { CoreMessage } from "ai";

export const vector = customType<{
  data: ArrayBuffer;
  config: { length: number };
  configRequired: true;
  driverData: Buffer;
}>({
  dataType(config) {
    return `VECTOR(${config.length})`;
  },
  fromDriver(value) {
    return value.buffer as ArrayBuffer;
  },
  toDriver(value) {
    return Buffer.from(value);
  },
});

export const gameAsset = mysqlTable(
  "GameAsset",
  {
    id: varchar("id", { length: 191 }).primaryKey().notNull(),
    name: varchar("name", { length: 191 }).notNull(),
    type: mysqlEnum("type", consts.GameAssetTypes).notNull(),
    image: varchar("image", { length: 191 }).notNull(),
    frames: tinyint("frames").default(1).notNull(),
    speed: tinyint("speed").default(1).notNull(),
    hidden: boolean("hidden").default(true).notNull(),
    createdAt: datetime("createdAt", { mode: "date", fsp: 3 })
      .default(sql`(CURRENT_TIMESTAMP(3))`)
      .notNull(),
    updatedAt: datetime("updatedAt", { mode: "date", fsp: 3 })
      .default(sql`(CURRENT_TIMESTAMP(3))`)
      .notNull(),
    licenseDetails: text("licenseDetails").default("TNR").notNull(),
    createdByUserId: varchar("createdByUserId", { length: 191 }),
    onInitialBattleField: boolean("onInitialBattleField").default(false).notNull(),
  },
  (table) => {
    return {
      type: index("GameAsset_type_idx").on(table.type),
    };
  },
);
export type GameAsset = InferSelectModel<typeof gameAsset>;

export const gameAssetTag = mysqlTable(
  "GameAssetTag",
  {
    id: varchar("id", { length: 191 }).primaryKey().notNull(),
    assetId: varchar("assetId", { length: 191 }).notNull(),
    tagId: varchar("tagId", { length: 191 }).notNull(),
  },
  (table) => {
    return {
      assetIdTagKey: uniqueIndex("GameAssetTag_assetId_tag_key").on(
        table.assetId,
        table.tagId,
      ),
    };
  },
);

export const contentTag = mysqlTable(
  "ContentTag",
  {
    id: varchar("id", { length: 191 }).primaryKey().notNull(),
    name: varchar("name", { length: 191 }).notNull(),
  },
  (table) => {
    return {
      nameKey: uniqueIndex("ContentTag_name_key").on(table.name),
    };
  },
);

export const aiProfile = mysqlTable(
  "AiProfile",
  {
    id: varchar("id", { length: 191 }).primaryKey().notNull(),
    userId: varchar("userId", { length: 191 }).notNull(),
    rules: json("rules").$type<AiRuleType[]>().notNull(),
    includeDefaultRules: boolean("includeDefaultRules").default(true).notNull(),
  },
  (table) => {
    return {
      userIdIdx: uniqueIndex("AiProfile_userId_idx").on(table.userId),
    };
  },
);

export type AiProfile = InferSelectModel<typeof aiProfile>;

export const aiProfileRelations = relations(aiProfile, ({ one }) => ({
  user: one(userData, {
    fields: [aiProfile.userId],
    references: [userData.userId],
  }),
}));

export const anbuSquad = mysqlTable(
  "AnbuSquad",
  {
    id: varchar("id", { length: 191 }).primaryKey().notNull(),
    image: varchar("image", { length: 191 }).notNull(),
    name: varchar("name", { length: 191 }).notNull(),
    leaderId: varchar("leaderId", { length: 191 }),
    villageId: varchar("villageId", { length: 191 }).notNull(),
    pvpActivity: int("pvpActivity").default(0).notNull(),
    kageOrderId: varchar("kageOrderId", { length: 191 }).notNull(),
    leaderOrderId: varchar("leaderOrderId", { length: 191 }).notNull(),
    createdAt: datetime("createdAt", { mode: "date", fsp: 3 })
      .default(sql`(CURRENT_TIMESTAMP(3))`)
      .notNull(),
    updatedAt: datetime("updatedAt", { mode: "date", fsp: 3 })
      .default(sql`(CURRENT_TIMESTAMP(3))`)
      .notNull(),
  },
  (table) => {
    return {
      nameKey: uniqueIndex("AnbuSquad_name_key").on(table.name),
      leaderIdIdx: index("AnbuSquad_leaderId_idx").on(table.leaderId),
      villageIdIdx: index("AnbuSquad_villageId_idx").on(table.villageId),
    };
  },
);
export type AnbuSquad = InferSelectModel<typeof anbuSquad>;

export const anbuSquadRelations = relations(anbuSquad, ({ one, many }) => ({
  leader: one(userData, {
    fields: [anbuSquad.leaderId],
    references: [userData.userId],
  }),
  members: many(userData),
  kageOrder: one(userNindo, {
    fields: [anbuSquad.kageOrderId],
    references: [userNindo.userId],
  }),
  leaderOrder: one(userNindo, {
    fields: [anbuSquad.leaderOrderId],
    references: [userNindo.userId],
  }),
}));

export const battle = mysqlTable(
  "Battle",
  {
    id: varchar("id", { length: 191 }).primaryKey().notNull(),
    createdAt: datetime("createdAt", { mode: "date", fsp: 3 })
      .default(sql`(CURRENT_TIMESTAMP(3))`)
      .notNull(),
    roundStartAt: datetime("roundStartAt", { mode: "date", fsp: 3 })
      .default(sql`(CURRENT_TIMESTAMP(3))`)
      .notNull(),
    updatedAt: datetime("updatedAt", { mode: "date", fsp: 3 })
      .default(sql`(CURRENT_TIMESTAMP(3))`)
      .notNull(),
    background: varchar("background", { length: 191 }).notNull(),
    battleType: mysqlEnum("battleType", consts.BattleTypes).notNull(),
    usersState: json("usersState").notNull(),
    usersEffects: json("usersEffects").notNull(),
    groundEffects: json("groundEffects").notNull(),
    rewardScaling: double("rewardScaling").default(1).notNull(),
    version: int("version").default(1).notNull(),
    round: int("round").default(1).notNull(),
    activeUserId: varchar("activeUserId", { length: 191 }),
  },
  (table) => {
    return {
      idVersionKey: uniqueIndex("Battle_id_version_key").on(table.id, table.version),
    };
  },
);
export type Battle = InferSelectModel<typeof battle>;

export const battleAction = mysqlTable(
  "BattleAction",
  {
    id: varchar("id", { length: 191 }).primaryKey().notNull(),
    createdAt: datetime("createdAt", { mode: "date", fsp: 3 })
      .default(sql`(CURRENT_TIMESTAMP(3))`)
      .notNull(),
    updatedAt: datetime("updatedAt", { mode: "date", fsp: 3 })
      .default(sql`(CURRENT_TIMESTAMP(3))`)
      .notNull(),
    battleId: varchar("battleId", { length: 191 }).notNull(),
    battleVersion: int("battleVersion").notNull(),
    battleRound: int("battleRound").default(0).notNull(),
    description: text("description").notNull(),
    appliedEffects: json("appliedEffects").notNull(),
  },
  (table) => {
    return {
      round: uniqueIndex("BattleAction_round_key").on(
        table.battleId,
        table.battleVersion,
        table.battleRound,
      ),
      createdAtIdx: index("BattleAction_createdAt_idx").on(table.createdAt),
    };
  },
);

export const battleActionRelations = relations(battleAction, ({ one }) => ({
  battle: one(battle, {
    fields: [battleAction.battleId, battleAction.battleVersion],
    references: [battle.id, battle.version],
  }),
  historyEntry: one(battleHistory, {
    fields: [battleAction.battleId],
    references: [battleHistory.battleId],
  }),
}));

export const battleHistory = mysqlTable(
  "BattleHistory",
  {
    id: int("id").autoincrement().primaryKey().notNull(),
    createdAt: datetime("createdAt", { mode: "date", fsp: 3 })
      .default(sql`(CURRENT_TIMESTAMP(3))`)
      .notNull(),
    battleId: varchar("battleId", { length: 191 }).notNull(),
    battleType: mysqlEnum("battleType", consts.BattleTypes),
    attackedId: varchar("attackedId", { length: 191 }).notNull(),
    defenderId: varchar("defenderId", { length: 191 }).notNull(),
  },
  (table) => {
    return {
      createdAtIdx: index("BattleHistory_createdAt_idx").on(table.createdAt),
      battleIdIdx: index("BattleHistory_battleId_idx").on(table.battleId),
      battleTypeIdx: index("BattleHistory_battleType_idx").on(table.battleType),
      battleWinnerIdx: index("BattleHistory_attackedId_idx").on(table.attackedId),
      battleLoserIdx: index("BattleHistory_defenderId_idx").on(table.defenderId),
    };
  },
);

export const battleHistoryRelations = relations(battleHistory, ({ one, many }) => ({
  battle: one(battle, {
    fields: [battleHistory.battleId],
    references: [battle.id],
  }),
  actions: many(battleAction),
  attacker: one(userData, {
    fields: [battleHistory.attackedId],
    references: [userData.userId],
  }),
  defender: one(userData, {
    fields: [battleHistory.defenderId],
    references: [userData.userId],
  }),
}));

export const emailReminder = mysqlTable("EmailReminder", {
  id: int("id").autoincrement().primaryKey().notNull(),
  userId: varchar("userId", { length: 191 }),
  callName: varchar("callName", { length: 191 }),
  email: varchar("email", { length: 191 }).notNull(),
  latestRejoinRequest: datetime("latestRejoinRequest", { mode: "date", fsp: 3 }),
  lastActivity: datetime("lastActivity", { mode: "date", fsp: 3 }),
  createdAt: datetime("createdAt", { mode: "date", fsp: 3 })
    .default(sql`(CURRENT_TIMESTAMP(3))`)
    .notNull(),
  secret: varchar("secret", { length: 191 }).notNull(),
  disabled: boolean("disabled").default(false).notNull(),
  validated: boolean("validated").default(true).notNull(),
});

export const userBlackList = mysqlTable(
  "UserBlackList",
  {
    id: int("id").autoincrement().primaryKey().notNull(),
    creatorUserId: varchar("creatorUserId", { length: 191 }).notNull(),
    targetUserId: varchar("targetUserId", { length: 191 }).notNull(),
    updatedAt: datetime("updatedAt", { mode: "date", fsp: 3 })
      .default(sql`(CURRENT_TIMESTAMP(3))`)
      .notNull(),
  },
  (table) => {
    return {
      creatorUserIdIdx: index("BlackList_creatorUserId_idx").on(table.creatorUserId),
      targetUserIdIdx: index("BlackList_targetUserId_idx").on(table.targetUserId),
    };
  },
);

export const userBlackListRelations = relations(userBlackList, ({ one }) => ({
  creator: one(userData, {
    fields: [userBlackList.creatorUserId],
    references: [userData.userId],
    relationName: "creatorBlacklist",
  }),
  target: one(userData, {
    fields: [userBlackList.targetUserId],
    references: [userData.userId],
  }),
}));

export const bloodline = mysqlTable(
  "Bloodline",
  {
    id: varchar("id", { length: 191 }).primaryKey().notNull(),
    name: varchar("name", { length: 191 }).notNull(),
    image: varchar("image", { length: 191 }).notNull(),
    statClassification: mysqlEnum("statClassification", consts.StatTypes),
    description: text("description").notNull(),
    effects: json("effects").$type<ZodAllTags[]>().notNull(),
    regenIncrease: int("regenIncrease").default(0).notNull(),
    villageId: varchar("villageId", { length: 191 }).default(sql`NULL`),
    createdAt: datetime("createdAt", { mode: "date", fsp: 3 })
      .default(sql`(CURRENT_TIMESTAMP(3))`)
      .notNull(),
    updatedAt: datetime("updatedAt", { mode: "date", fsp: 3 })
      .default(sql`(CURRENT_TIMESTAMP(3))`)
      .notNull(),
    rank: mysqlEnum("rank", consts.LetterRanks).notNull(),
    hidden: boolean("hidden").default(false).notNull(),
  },
  (table) => {
    return {
      nameKey: uniqueIndex("Bloodline_name_key").on(table.name),
      imageKey: uniqueIndex("Bloodline_image_key").on(table.image),
      villageIdx: index("Bloodline_village_idx").on(table.villageId),
      rankIdx: index("Bloodline_rank_idx").on(table.rank),
    };
  },
);
export type Bloodline = InferSelectModel<typeof bloodline>;
export type BloodlineRank = Bloodline["rank"];

export const bloodlineRelations = relations(bloodline, ({ one, many }) => ({
  users: many(userData),
  village: one(village, {
    fields: [bloodline.villageId],
    references: [village.id],
  }),
}));

export const bloodlineRolls = mysqlTable(
  "BloodlineRolls",
  {
    id: varchar("id", { length: 191 }).primaryKey().notNull(),
    createdAt: datetime("createdAt", { mode: "date", fsp: 3 })
      .default(sql`(CURRENT_TIMESTAMP(3))`)
      .notNull(),
    updatedAt: datetime("updatedAt", { mode: "date", fsp: 3 })
      .default(sql`(CURRENT_TIMESTAMP(3))`)
      .notNull(),
    userId: varchar("userId", { length: 191 }).notNull(),
    bloodlineId: varchar("bloodlineId", { length: 191 }),
    used: smallint("used").default(0).notNull(),
    pityRolls: tinyint("pityRolls").default(0).notNull(),
    type: mysqlEnum("type", consts.BLOODLINE_ROLL_TYPES).default("NATURAL").notNull(),
    goal: mysqlEnum("rank", consts.LetterRanks),
  },
  (table) => {
    return {
      userIdKey: index("BloodlineRolls_userId_idx").on(table.userId),
      bloodlineIdIdx: index("BloodlineRolls_bloodlineId_idx").on(table.bloodlineId),
    };
  },
);
export type BloodlineRolls = InferSelectModel<typeof bloodlineRolls>;

export const bloodlineRollsRelations = relations(bloodlineRolls, ({ one }) => ({
  bloodline: one(bloodline, {
    fields: [bloodlineRolls.bloodlineId],
    references: [bloodline.id],
  }),
}));

export const captcha = mysqlTable(
  "Captcha",
  {
    id: int("id").autoincrement().primaryKey().notNull(),
    userId: varchar("userId", { length: 191 }).notNull(),
    value: varchar("captcha", { length: 191 }).notNull(),
    createdAt: datetime("createdAt", { mode: "date", fsp: 3 })
      .default(sql`(CURRENT_TIMESTAMP(3) + INTERVAL 1 DAY )`)
      .notNull(),
    success: boolean("success").default(false).notNull(),
    used: boolean("used").default(false).notNull(),
  },
  (table) => {
    return {
      userId: index("Captcha_userId_key").on(table.userId),
      usedIdx: index("Captcha_used_idx").on(table.used),
    };
  },
);

export const clan = mysqlTable(
  "Clan",
  {
    id: varchar("id", { length: 191 }).primaryKey().notNull(),
    name: varchar("name", { length: 191 }).notNull(),
    image: varchar("image", { length: 191 }).notNull(),
    villageId: varchar("villageId", { length: 191 }).notNull(),
    founderId: varchar("founderId", { length: 191 }).notNull(),
    leaderId: varchar("leaderId", { length: 191 }).notNull(),
    coLeader1: varchar("coLeader1", { length: 191 }),
    coLeader2: varchar("coLeader2", { length: 191 }),
    coLeader3: varchar("coLeader3", { length: 191 }),
    leaderOrderId: varchar("leaderOrderId", { length: 191 }).notNull(),
    trainingBoost: double("trainingBoost").default(0).notNull(),
    ryoBoost: double("ryoBoost").default(0).notNull(),
    regenBoost: double("regenBoost").default(0).notNull(),
    points: int("points").default(0).notNull(),
    bank: bigint("bank", { mode: "number" }).default(0).notNull(),
    pvpActivity: int("pvpActivity").default(0).notNull(),
    repTreasury: int("repTreasury").default(0).notNull(),
    hasHideout: boolean("hasHideout").default(false).notNull(),
    createdAt: datetime("createdAt", { mode: "date", fsp: 3 })
      .default(sql`(CURRENT_TIMESTAMP(3))`)
      .notNull(),
    updatedAt: datetime("updatedAt", { mode: "date", fsp: 3 })
      .default(sql`(CURRENT_TIMESTAMP(3))`)
      .notNull(),
  },
  (table) => {
    return {
      nameKey: uniqueIndex("Clan_name_key").on(table.name),
      villageIdx: index("Clan_village_idx").on(table.villageId),
    };
  },
);
export type Clan = InferSelectModel<typeof clan>;

export const clanRelations = relations(clan, ({ one, many }) => ({
  members: many(userData),
  village: one(village, {
    fields: [clan.villageId],
    references: [village.id],
  }),
  leader: one(userData, {
    fields: [clan.leaderId],
    references: [userData.userId],
  }),
  founder: one(userData, {
    fields: [clan.founderId],
    references: [userData.userId],
  }),
  leaderOrder: one(userNindo, {
    fields: [clan.leaderOrderId],
    references: [userNindo.userId],
  }),
}));

export const mpvpBattleQueue = mysqlTable(
  "MpvpBattleQueue",
  {
    id: varchar("id", { length: 191 }).primaryKey().notNull(),
    clan1Id: varchar("clan1Id", { length: 191 }).notNull(),
    clan2Id: varchar("clan2Id", { length: 191 }).notNull(),
    winnerId: varchar("winnerId", { length: 191 }),
    battleId: varchar("battleId", { length: 191 }),
    createdAt: datetime("createdAt", { mode: "date", fsp: 3 })
      .default(sql`(CURRENT_TIMESTAMP(3))`)
      .notNull(),
  },
  (table) => {
    return {
      battleIdIdx: index("MpvpBattleQueue_battleId_idx").on(table.battleId),
      clan1IdIdx: index("MpvpBattleQueue_clan1Id_idx").on(table.clan1Id),
      clan2IdIdx: index("MpvpBattleQueue_clan2Id_idx").on(table.clan2Id),
      winnerIdIdx: index("MpvpBattleQueue_winnerId_idx").on(table.winnerId),
    };
  },
);

export const mpvpBattleQueueRelations = relations(mpvpBattleQueue, ({ one, many }) => ({
  battle: one(battle, {
    fields: [mpvpBattleQueue.battleId],
    references: [battle.id],
  }),
  clan1: one(clan, {
    fields: [mpvpBattleQueue.clan1Id],
    references: [clan.id],
  }),
  clan2: one(clan, {
    fields: [mpvpBattleQueue.clan2Id],
    references: [clan.id],
  }),
  winner: one(clan, {
    fields: [mpvpBattleQueue.winnerId],
    references: [clan.id],
  }),
  queue: many(mpvpBattleUser),
}));

export const mpvpBattleUser = mysqlTable(
  "MpvpBattleUser",
  {
    id: varchar("id", { length: 191 }).primaryKey().notNull(),
    clanBattleId: varchar("clanBattleId", { length: 191 }).notNull(),
    userId: varchar("userId", { length: 191 }).notNull(),
    createdAt: datetime("createdAt", { mode: "date", fsp: 3 })
      .default(sql`(CURRENT_TIMESTAMP(3))`)
      .notNull(),
  },
  (table) => {
    return {
      clanBattleIdIdx: index("MpvpBattleUser_clanBattleId_idx").on(table.clanBattleId),
      userIdIdx: index("MpvpBattleUser_userId_idx").on(table.userId),
    };
  },
);

export const mpvpBattleUserRelations = relations(mpvpBattleUser, ({ one }) => ({
  clanBattle: one(mpvpBattleQueue, {
    fields: [mpvpBattleUser.clanBattleId],
    references: [mpvpBattleQueue.id],
  }),
  user: one(userData, {
    fields: [mpvpBattleUser.userId],
    references: [userData.userId],
  }),
}));

export const tournament = mysqlTable(
  "Tournament",
  {
    id: varchar("id", { length: 191 }).primaryKey().notNull(),
    name: varchar("name", { length: 191 }).notNull(),
    image: varchar("image", { length: 191 }).notNull(),
    description: text("description").notNull(),
    round: tinyint("round").default(1).notNull(),
    type: mysqlEnum("type", consts.TournamentTypes).notNull(),
    rewards: json("rewards").$type<ObjectiveRewardType>().notNull(),
    startedAt: datetime("startedAt", { mode: "date", fsp: 3 })
      .default(sql`(CURRENT_TIMESTAMP(3) + INTERVAL 1 DAY )`)
      .notNull(),
    roundStartedAt: datetime("roundStartedAt", { mode: "date", fsp: 3 })
      .default(sql`(CURRENT_TIMESTAMP(3) + INTERVAL 1 DAY )`)
      .notNull(),
    createdAt: datetime("createdAt", { mode: "date", fsp: 3 })
      .default(sql`(CURRENT_TIMESTAMP(3))`)
      .notNull(),
    status: mysqlEnum("status", consts.TournamentStates).default("OPEN").notNull(),
  },
  (table) => {
    return {
      nameKey: uniqueIndex("Tournament_name_key").on(table.name),
    };
  },
);

export const tournamentRelations = relations(tournament, ({ many }) => ({
  matches: many(tournamentMatch),
}));

export const tournamentMatch = mysqlTable(
  "TournamentMatch",
  {
    id: varchar("id", { length: 191 }).primaryKey().notNull(),
    tournamentId: varchar("tournamentId", { length: 191 }).notNull(),
    round: int("round").notNull(),
    match: int("match").notNull(),
    state: mysqlEnum("state", consts.TournamentMatchStates)
      .default("WAITING")
      .notNull(),
    winnerId: varchar("winnerId", { length: 191 }),
    battleId: varchar("battleId", { length: 191 }),
    userId1: varchar("userId1", { length: 191 }).notNull(),
    userId2: varchar("userId2", { length: 191 }),
    createdAt: datetime("createdAt", { mode: "date", fsp: 3 })
      .default(sql`(CURRENT_TIMESTAMP(3))`)
      .notNull(),
    startedAt: datetime("startedAt", { mode: "date", fsp: 3 }).notNull(),
  },
  (table) => {
    return {
      tournamentIdIdx: index("TournamentMatch_tournamentId_idx").on(table.tournamentId),
      userId1Idx: index("TournamentMatch_userId1_idx").on(table.userId1),
      userId2Idx: index("TournamentMatch_userId2_idx").on(table.userId2),
      winnerIdIdx: index("TournamentMatch_winnerId_idx").on(table.winnerId),
    };
  },
);
export type TournamentMatch = InferSelectModel<typeof tournamentMatch>;

export const tournamentMatchRelations = relations(tournamentMatch, ({ one }) => ({
  tournament: one(tournament, {
    fields: [tournamentMatch.tournamentId],
    references: [tournament.id],
  }),
  user1: one(userData, {
    fields: [tournamentMatch.userId1],
    references: [userData.userId],
  }),
  user2: one(userData, {
    fields: [tournamentMatch.userId2],
    references: [userData.userId],
  }),
  winner: one(userData, {
    fields: [tournamentMatch.winnerId],
    references: [userData.userId],
  }),
}));

export const tournamentRecord = mysqlTable(
  "TournamentRecord",
  {
    id: varchar("id", { length: 191 }).primaryKey().notNull(),
    name: varchar("name", { length: 191 }).notNull(),
    image: varchar("image", { length: 191 }).notNull(),
    description: text("description").notNull(),
    round: tinyint("round").default(1).notNull(),
    type: mysqlEnum("type", consts.TournamentTypes).notNull(),
    rewards: json("rewards").$type<ObjectiveRewardType>().notNull(),
    startedAt: datetime("startedAt", { mode: "date", fsp: 3 })
      .default(sql`(CURRENT_TIMESTAMP(3) + INTERVAL 1 DAY )`)
      .notNull(),
    winnerId: varchar("winnerId", { length: 191 }),
  },
  (table) => {
    return {
      nameKey: uniqueIndex("HistoricalTournament_name_key").on(table.name),
    };
  },
);

export const conversation = mysqlTable(
  "Conversation",
  {
    id: varchar("id", { length: 191 }).primaryKey().notNull(),
    title: varchar("title", { length: 191 }),
    createdById: varchar("createdById", { length: 191 }),
    createdAt: datetime("createdAt", { mode: "date", fsp: 3 })
      .default(sql`(CURRENT_TIMESTAMP(3))`)
      .notNull(),
    updatedAt: datetime("updatedAt", { mode: "date", fsp: 3 })
      .default(sql`(CURRENT_TIMESTAMP(3))`)
      .notNull(),
    isLocked: tinyint("isLocked").default(0).notNull(),
    isPublic: tinyint("isPublic").default(1).notNull(),
  },
  (table) => {
    return {
      titleKey: index("Conversation_title_key").on(table.title),
      createdByIdIdx: index("Conversation_createdById_idx").on(table.createdById),
    };
  },
);

export const conversationRelations = relations(conversation, ({ many }) => ({
  users: many(user2conversation),
  comments: many(conversationComment),
}));

export const user2conversation = mysqlTable(
  "UsersInConversation",
  {
    conversationId: varchar("conversationId", { length: 191 }).notNull(),
    userId: varchar("userId", { length: 191 }).notNull(),
    assignedAt: datetime("assignedAt", { mode: "date", fsp: 3 })
      .default(sql`(CURRENT_TIMESTAMP(3))`)
      .notNull(),
    lastReadAt: datetime("lastReadAt", { mode: "date", fsp: 3 }),
  },
  (table) => {
    return {
      userIdIdx: index("UsersInConversation_userId_idx").on(table.userId),
      usersInConversationConversationIdUserId: primaryKey(
        table.conversationId,
        table.userId,
      ),
    };
  },
);

export const user2conversationRelations = relations(user2conversation, ({ one }) => ({
  userData: one(userData, {
    fields: [user2conversation.userId],
    references: [userData.userId],
  }),
  conversation: one(conversation, {
    fields: [user2conversation.conversationId],
    references: [conversation.id],
  }),
}));

export const conversationComment = mysqlTable(
  "ConversationComment",
  {
    id: varchar("id", { length: 191 }).primaryKey().notNull(),
    content: text("content").notNull(),
    createdAt: datetime("createdAt", { mode: "date", fsp: 3 })
      .default(sql`(CURRENT_TIMESTAMP(3))`)
      .notNull(),
    userId: varchar("userId", { length: 191 }).notNull(),
    conversationId: varchar("conversationId", { length: 191 }),
    reactions: json("reactions")
      .$type<Record<string, string[]>>()
      .notNull()
      .default({}),
    isPinned: tinyint("isPinned").default(0).notNull(),
    isReported: boolean("isReported").default(false).notNull(),
  },
  (table) => {
    return {
      userIdIdx: index("ConversationComment_userId_idx").on(table.userId),
      createdAtIdx: index("ConversationComment_createdAt_idx").on(table.createdAt),
      conversationIdIdx: index("ConversationComment_conversationId_idx").on(
        table.conversationId,
      ),
    };
  },
);
export type ConversationComment = InferSelectModel<typeof conversationComment>;

export const conversationCommentRelations = relations(
  conversationComment,
  ({ one }) => ({
    user: one(userData, {
      fields: [conversationComment.userId],
      references: [userData.userId],
    }),
    conversation: one(conversation, {
      fields: [conversationComment.conversationId],
      references: [conversation.id],
    }),
  }),
);

export const damageSimulation = mysqlTable(
  "DamageCalculation",
  {
    id: varchar("id", { length: 191 }).primaryKey().notNull(),
    userId: varchar("userId", { length: 191 }).notNull(),
    createdAt: datetime("createdAt", { mode: "date", fsp: 3 })
      .default(sql`(CURRENT_TIMESTAMP(3))`)
      .notNull(),
    state: json("state").notNull(),
    active: tinyint("active").default(1).notNull(),
  },
  (table) => {
    return {
      userIdIdx: index("DamageCalculation_userId_idx").on(table.userId),
      createdAtIdx: index("DamageCalculation_createdAt_idx").on(table.createdAt),
    };
  },
);
export type DamageSimulation = InferSelectModel<typeof damageSimulation>;

export const forumBoard = mysqlTable(
  "ForumBoard",
  {
    id: varchar("id", { length: 191 }).primaryKey().notNull(),
    name: varchar("name", { length: 191 }).notNull(),
    summary: text("summary").notNull(),
    group: varchar("group", { length: 191 }).notNull(),
    createdAt: datetime("createdAt", { mode: "date", fsp: 3 })
      .default(sql`(CURRENT_TIMESTAMP(3))`)
      .notNull(),
    updatedAt: datetime("updatedAt", { mode: "date", fsp: 3 })
      .default(sql`(CURRENT_TIMESTAMP(3))`)
      .notNull(),
    nPosts: int("nPosts").default(0).notNull(),
    nThreads: int("nThreads").default(0).notNull(),
  },
  (table) => {
    return {
      nameKey: uniqueIndex("ForumBoard_name_key").on(table.name),
    };
  },
);

export const forumPost = mysqlTable(
  "ForumPost",
  {
    id: varchar("id", { length: 191 }).primaryKey().notNull(),
    content: text("content").notNull(),
    createdAt: datetime("createdAt", { mode: "date", fsp: 3 })
      .default(sql`(CURRENT_TIMESTAMP(3))`)
      .notNull(),
    userId: varchar("userId", { length: 191 }).notNull(),
    threadId: varchar("threadId", { length: 191 }).notNull(),
    isReported: boolean("isReported").default(false).notNull(),
  },
  (table) => {
    return {
      userIdIdx: index("ForumPost_userId_idx").on(table.userId),
      threadIdIdx: index("ForumPost_threadId_idx").on(table.threadId),
    };
  },
);
export type ForumPost = InferSelectModel<typeof forumPost>;

export const forumPostRelations = relations(forumPost, ({ one }) => ({
  user: one(userData, {
    fields: [forumPost.userId],
    references: [userData.userId],
  }),
  thread: one(forumThread, {
    fields: [forumPost.threadId],
    references: [forumThread.id],
  }),
}));

export const forumThread = mysqlTable(
  "ForumThread",
  {
    id: varchar("id", { length: 191 }).primaryKey().notNull(),
    title: varchar("title", { length: 191 }).notNull(),
    createdAt: datetime("createdAt", { mode: "date", fsp: 3 })
      .default(sql`(CURRENT_TIMESTAMP(3))`)
      .notNull(),
    updatedAt: datetime("updatedAt", { mode: "date", fsp: 3 })
      .default(sql`(CURRENT_TIMESTAMP(3))`)
      .notNull(),
    boardId: varchar("boardId", { length: 191 }).notNull(),
    userId: varchar("userId", { length: 191 }).notNull(),
    nPosts: int("nPosts").default(0).notNull(),
    isPinned: tinyint("isPinned").default(0).notNull(),
    isLocked: tinyint("isLocked").default(0).notNull(),
  },
  (table) => {
    return {
      boardIdIdx: index("ForumThread_boardId_idx").on(table.boardId),
      userIdIdx: index("ForumThread_userId_idx").on(table.userId),
    };
  },
);

export const forumThreadRelations = relations(forumThread, ({ one, many }) => ({
  user: one(userData, {
    fields: [forumThread.userId],
    references: [userData.userId],
  }),
  posts: many(forumPost),
}));

export const historicalAvatar = mysqlTable(
  "HistoricalAvatar",
  {
    id: int("id").autoincrement().primaryKey().notNull(),
    avatar: varchar("avatar", { length: 191 }),
    avatarLight: varchar("avatarLight", { length: 191 }),
    createdAt: datetime("createdAt", { mode: "date", fsp: 3 })
      .default(sql`(CURRENT_TIMESTAMP(3))`)
      .notNull(),
    userId: varchar("userId", { length: 191 }).notNull(),
    replicateId: varchar("replicateId", { length: 191 }),
    updatedAt: datetime("updatedAt", { mode: "date", fsp: 3 })
      .default(sql`(CURRENT_TIMESTAMP(3))`)
      .notNull(),
    status: varchar("status", { length: 191 }).default("started").notNull(),
    done: tinyint("done").default(0).notNull(),
  },
  (table) => {
    return {
      replicateIdKey: uniqueIndex("HistoricalAvatar_replicateId_key").on(
        table.replicateId,
      ),
      avatarKey: uniqueIndex("HistoricalAvatar_avatar_key").on(table.avatar),
      doneIdx: index("HistoricalAvatar_done_idx").on(table.done),
      userIdIdx: index("HistoricalAvatar_userId_idx").on(table.userId),
    };
  },
);

export const item = mysqlTable(
  "Item",
  {
    id: varchar("id", { length: 191 }).primaryKey().notNull(),
    name: varchar("name", { length: 191 }).notNull(),
    description: text("description").notNull(),
    createdAt: datetime("createdAt", { mode: "date", fsp: 3 })
      .default(sql`(CURRENT_TIMESTAMP(3))`)
      .notNull(),
    updatedAt: datetime("updatedAt", { mode: "date", fsp: 3 })
      .default(sql`(CURRENT_TIMESTAMP(3))`)
      .notNull(),
    effects: json("effects").$type<ZodAllTags[]>().notNull(),
    itemType: mysqlEnum("itemType", consts.ItemTypes).notNull(),
    rarity: mysqlEnum("rarity", consts.ItemRarities).notNull(),
    slot: mysqlEnum("slot", consts.ItemSlotTypes).notNull(),
    cooldown: int("cooldown").default(0).notNull(),
    weaponType: mysqlEnum("weaponType", consts.WeaponTypes).default("NONE").notNull(),
    target: mysqlEnum("target", consts.AttackTargets).notNull(),
    method: mysqlEnum("method", consts.AttackMethods).default("SINGLE").notNull(),
    cost: int("cost").default(1).notNull(),
    repsCost: int("reputationCost").default(0).notNull(),
    stackSize: int("stackSize").default(1).notNull(),
    image: varchar("image", { length: 191 }).notNull(),
    destroyOnUse: tinyint("destroyOnUse").default(0).notNull(),
    range: int("range").default(0).notNull(),
    chakraCost: double("chakraCost").default(0).notNull(),
    staminaCost: double("staminaCost").default(0).notNull(),
    healthCost: double("healthCost").default(0).notNull(),
    staminaCostReducePerLvl: double("staminaCostReducePerLvl").default(0).notNull(),
    chakraCostReducePerLvl: double("chakraCostReducePerLvl").default(0).notNull(),
    healthCostReducePerLvl: double("healthCostReducePerLvl").default(0).notNull(),
    actionCostPerc: double("actionCostPerc").default(60).notNull(),
    battleDescription: text("battleDescription")
      .default(sql`('')`)
      .notNull(),
    canStack: boolean("canStack").default(false).notNull(),
    inShop: boolean("inShop").default(true).notNull(),
    isEventItem: boolean("isEventItem").default(false).notNull(),
    hidden: boolean("hidden").default(false).notNull(),
    maxEquips: int("maxEquips").default(1).notNull(),
    preventBattleUsage: boolean("preventBattleUsage").default(false).notNull(),
  },
  (table) => {
    return {
      nameKey: uniqueIndex("Item_name_key").on(table.name),
      itemRarityIdx: index("Item_rarity_idx").on(table.rarity),
      itemTypeIdx: index("Item_itemType_idx").on(table.itemType),
      slotIdx: index("Item_slot_idx").on(table.slot),
      methodIdx: index("Item_method_idx").on(table.method),
      target: index("Item_target_idx").on(table.target),
      isEventItemIdx: index("Item_isEventItem_idx").on(table.isEventItem),
      onlyInShopIdx: index("Item_onlyInShop_idx").on(table.inShop),
      costIdx: index("Item_cost_idx").on(table.cost),
      repsCostIdx: index("Item_repsCost_idx").on(table.repsCost),
    };
  },
);
export type Item = InferSelectModel<typeof item>;
export type ItemType = Item["itemType"];
export type ItemSlotType = Item["slot"];
export type ItemRarity = Item["rarity"];

export const jutsu = mysqlTable(
  "Jutsu",
  {
    id: varchar("id", { length: 191 }).primaryKey().notNull(),
    name: varchar("name", { length: 191 }).notNull(),
    description: text("description").notNull(),
    createdAt: datetime("createdAt", { mode: "date", fsp: 3 })
      .default(sql`(CURRENT_TIMESTAMP(3))`)
      .notNull(),
    updatedAt: datetime("updatedAt", { mode: "date", fsp: 3 })
      .default(sql`(CURRENT_TIMESTAMP(3))`)
      .notNull(),
    extraBaseCost: smallint("extraBaseCost", { unsigned: true }).default(0).notNull(),
    effects: json("effects").$type<ZodAllTags[]>().notNull(),
    target: mysqlEnum("target", consts.AttackTargets).notNull(),
    range: int("range").notNull(),
    cooldown: int("cooldown").default(0).notNull(),
    bloodlineId: varchar("bloodlineId", { length: 191 }),
    requiredLevel: int("requiredLevel").default(1).notNull(),
    requiredRank: mysqlEnum("requiredRank", consts.UserRanks).notNull(),
    jutsuType: mysqlEnum("jutsuType", consts.JutsuTypes).notNull(),
    image: varchar("image", { length: 191 }).notNull(),
    jutsuWeapon: mysqlEnum("jutsuWeapon", consts.WeaponTypes).default("NONE").notNull(),
    statClassification: mysqlEnum("statClassification", consts.StatTypes),
    battleDescription: text("battleDescription").notNull(),
    jutsuRank: mysqlEnum("jutsuRank", consts.LetterRanks).default("D").notNull(),
    actionCostPerc: double("actionCostPerc").default(80).notNull(),
    staminaCost: double("staminaCost").default(0.05).notNull(),
    chakraCost: double("chakraCost").default(0.05).notNull(),
    staminaCostReducePerLvl: double("staminaCostReducePerLvl").default(0).notNull(),
    chakraCostReducePerLvl: double("chakraCostReducePerLvl").default(0).notNull(),
    healthCostReducePerLvl: double("healthCostReducePerLvl").default(0).notNull(),
    healthCost: double("healthCost").default(0).notNull(),
    villageId: varchar("villageId", { length: 191 }),
    method: mysqlEnum("method", consts.AttackMethods).default("SINGLE").notNull(),
    hidden: boolean("hidden").default(false).notNull(),
  },
  (table) => {
    return {
      nameKey: uniqueIndex("Jutsu_name_key").on(table.name),
      imageKey: uniqueIndex("Jutsu_image_key").on(table.image),
      bloodlineIdIdx: index("Jutsu_bloodlineId_idx").on(table.bloodlineId),
      villageIdIdx: index("Jutsu_villageId_idx").on(table.villageId),
    };
  },
);

export const jutsuRelations = relations(jutsu, ({ one }) => ({
  bloodline: one(bloodline, {
    fields: [jutsu.bloodlineId],
    references: [bloodline.id],
  }),
}));

export type Jutsu = InferSelectModel<typeof jutsu>;
export type JutsuRank = Jutsu["jutsuRank"];

export const jutsuLoadout = mysqlTable(
  "JutsuLoadout",
  {
    id: varchar("id", { length: 191 }).primaryKey().notNull(),
    userId: varchar("userId", { length: 191 }).notNull(),
    jutsuIds: json("content").$type<string[]>().notNull(),
    createdAt: datetime("createdAt", { mode: "date", fsp: 3 })
      .default(sql`(CURRENT_TIMESTAMP(3))`)
      .notNull(),
  },
  (table) => {
    return {
      userIdIdx: index("JutsuLoadout_userId_idx").on(table.userId),
    };
  },
);

export const rankedJutsuLoadout = mysqlTable(
  "RankedJutsuLoadout",
  {
    id: varchar("id", { length: 191 }).primaryKey().notNull(),
    userId: varchar("userId", { length: 191 }).notNull(),
    jutsuIds: json("content").$type<string[]>().notNull(),
    createdAt: datetime("createdAt", { mode: "date", fsp: 3 })
      .default(sql`(CURRENT_TIMESTAMP(3))`)
      .notNull(),
  },
  (table) => {
    return {
      userIdIdx: index("RankedJutsuLoadout_userId_idx").on(table.userId),
    };
  },
);

export const notification = mysqlTable(
  "Notification",
  {
    id: int("id").autoincrement().primaryKey().notNull(),
    createdAt: datetime("createdAt", { mode: "date", fsp: 3 })
      .default(sql`(CURRENT_TIMESTAMP(3))`)
      .notNull(),
    updatedAt: datetime("updatedAt", { mode: "date", fsp: 3 })
      .default(sql`(CURRENT_TIMESTAMP(3))`)
      .notNull(),
    userId: varchar("userId", { length: 191 }).notNull(),
    content: text("content").notNull(),
  },
  (table) => {
    return {
      createdAtIdx: index("Notification_createdAt_idx").on(table.createdAt),
    };
  },
);

export const notificationRelations = relations(notification, ({ one }) => ({
  user: one(userData, {
    fields: [notification.userId],
    references: [userData.userId],
  }),
}));

export const paypalSubscription = mysqlTable(
  "PaypalSubscription",
  {
    id: varchar("id", { length: 191 }).primaryKey().notNull(),
    createdById: varchar("createdById", { length: 191 }).notNull(),
    affectedUserId: varchar("affectedUserId", { length: 191 }).notNull(),
    status: varchar("status", { length: 191 }).notNull(),
    federalStatus: mysqlEnum("federalStatus", consts.FederalStatuses).notNull(),
    orderId: varchar("orderId", { length: 191 }),
    subscriptionId: varchar("subscriptionId", { length: 191 }).notNull(),
    createdAt: datetime("createdAt", { mode: "date", fsp: 3 })
      .default(sql`(CURRENT_TIMESTAMP(3))`)
      .notNull(),
    updatedAt: datetime("updatedAt", { mode: "date", fsp: 3 })
      .default(sql`(CURRENT_TIMESTAMP(3))`)
      .notNull(),
  },
  (table) => {
    return {
      subscriptionIdKey: uniqueIndex("PaypalSubscription_subscriptionId_key").on(
        table.subscriptionId,
      ),
      orderIdKey: uniqueIndex("PaypalSubscription_orderId_key").on(table.orderId),
      createdByIdIdx: index("PaypalSubscription_createdById_idx").on(table.createdById),
      affectedUserIdIdx: index("PaypalSubscription_affectedUserId_idx").on(
        table.affectedUserId,
      ),
    };
  },
);

export const paypalSubscriptionRelations = relations(paypalSubscription, ({ one }) => ({
  affectedUser: one(userData, {
    fields: [paypalSubscription.affectedUserId],
    references: [userData.userId],
  }),
  createdBy: one(userData, {
    fields: [paypalSubscription.createdById],
    references: [userData.userId],
  }),
}));

export const paypalTransaction = mysqlTable(
  "PaypalTransaction",
  {
    id: varchar("id", { length: 191 }).primaryKey().notNull(),
    createdById: varchar("createdById", { length: 191 }),
    affectedUserId: varchar("affectedUserId", { length: 191 }),
    transactionId: varchar("transactionId", { length: 191 }).notNull(),
    transactionUpdatedDate: varchar("transactionUpdatedDate", {
      length: 191,
    }).notNull(),
    orderId: varchar("orderId", { length: 191 }),
    invoiceId: varchar("invoiceId", { length: 191 }),
    createdAt: datetime("createdAt", { mode: "date", fsp: 3 })
      .default(sql`(CURRENT_TIMESTAMP(3))`)
      .notNull(),
    updatedAt: datetime("updatedAt", { mode: "date", fsp: 3 })
      .default(sql`(CURRENT_TIMESTAMP(3))`)
      .notNull(),
    amount: double("amount").notNull(),
    type: mysqlEnum("type", consts.TRANSACTION_TYPES).default("REP_PURCHASE").notNull(),
    reputationPoints: int("reputationPoints").default(0).notNull(),
    currency: varchar("currency", { length: 191 }).default("USD").notNull(),
    status: varchar("status", { length: 191 }).notNull(),
    rawData: json("rawData").notNull(),
  },
  (table) => {
    return {
      orderIdKey: uniqueIndex("PaypalTransaction_orderId_key").on(table.orderId),
      createdByIdIdx: index("PaypalTransaction_createdById_idx").on(table.createdById),
      affectedUserIdIdx: index("PaypalTransaction_affectedUserId_idx").on(
        table.affectedUserId,
      ),
    };
  },
);

export const paypalTransactionRelations = relations(paypalTransaction, ({ one }) => ({
  affectedUser: one(userData, {
    fields: [paypalTransaction.affectedUserId],
    references: [userData.userId],
  }),
  createdBy: one(userData, {
    fields: [paypalTransaction.createdById],
    references: [userData.userId],
  }),
}));

export const paypalWebhookMessage = mysqlTable("PaypalWebhookMessage", {
  id: varchar("id", { length: 191 }).primaryKey().notNull(),
  createdAt: datetime("createdAt", { mode: "date", fsp: 3 })
    .default(sql`(CURRENT_TIMESTAMP(3))`)
    .notNull(),
  updatedAt: datetime("updatedAt", { mode: "date", fsp: 3 })
    .default(sql`(CURRENT_TIMESTAMP(3))`)
    .notNull(),
  eventType: varchar("eventType", { length: 191 }).notNull(),
  rawData: json("rawData").notNull(),
  handled: tinyint("handled").default(0).notNull(),
});

export const ryoTrade = mysqlTable(
  "RyoTrade",
  {
    id: varchar("id", { length: 191 }).primaryKey().notNull(),
    creatorUserId: varchar("creatorUserId", { length: 191 }).notNull(),
    repsForSale: int("repsForSale").notNull(),
    requestedRyo: bigint("requestedRyo", { mode: "number" }).notNull(),
    ryoPerRep: double("ryoPerRep").notNull(),
    purchaserUserId: varchar("purchaserUserId", { length: 191 }),
    allowedPurchaserId: varchar("allowedPurchaserId", { length: 191 }),
    createdAt: datetime("createdAt", { mode: "date", fsp: 3 })
      .default(sql`(CURRENT_TIMESTAMP(3))`)
      .notNull(),
  },
  (table) => {
    return {
      creatorUserIdIdx: index("RyoTrade_creatorUserId_idx").on(table.creatorUserId),
    };
  },
);

export const ryoTradeRelations = relations(ryoTrade, ({ one }) => ({
  creator: one(userData, {
    fields: [ryoTrade.creatorUserId],
    references: [userData.userId],
  }),
}));

export const reportLog = mysqlTable(
  "ReportLog",
  {
    id: varchar("id", { length: 191 }).primaryKey().notNull(),
    targetUserId: varchar("targetUserId", { length: 191 }),
    staffUserId: varchar("staffUserId", { length: 191 }),
    createdAt: datetime("createdAt", { mode: "date", fsp: 3 })
      .default(sql`(CURRENT_TIMESTAMP(3))`)
      .notNull(),
    action: varchar("action", { length: 191 }).notNull(),
  },
  (table) => {
    return {
      targetUserIdIdx: index("ReportLog_targetUserId_idx").on(table.targetUserId),
      staffUserIdIdx: index("ReportLog_staffUserId_idx").on(table.staffUserId),
    };
  },
);

export const actionLog = mysqlTable(
  "ActionLog",
  {
    id: varchar("id", { length: 191 }).primaryKey().notNull(),
    userId: varchar("userId", { length: 191 }),
    createdAt: datetime("createdAt", { mode: "date", fsp: 3 })
      .default(sql`(CURRENT_TIMESTAMP(3))`)
      .notNull(),
    tableName: varchar("tableName", { length: 191 }),
    changes: json("changes").notNull(),
    relatedId: varchar("relatedId", { length: 191 }),
    relatedMsg: varchar("relatedText", { length: 191 }),
    relatedImage: varchar("relatedImage", { length: 191 }),
    relatedValue: double("relatedValue").default(0).notNull(),
  },
  (table) => {
    return {
      userId: index("ActionLog_userId_idx").on(table.userId),
      relatedIdIdx: index("ActionLog_relatedId_idx").on(table.relatedId),
      tableNameIdx: index("ActionLog_tableName_idx").on(table.tableName),
    };
  },
);

export const actionLogRelations = relations(actionLog, ({ one }) => ({
  user: one(userData, {
    fields: [actionLog.userId],
    references: [userData.userId],
  }),
}));

export const trainingLog = mysqlTable(
  "TrainingLog",
  {
    id: int("id").autoincrement().primaryKey().notNull(),
    userId: varchar("userId", { length: 191 }).notNull(),
    amount: double("amount").notNull(),
    stat: mysqlEnum("stat", consts.UserStatNames),
    speed: mysqlEnum("speed", consts.TrainingSpeeds),
    trainingFinishedAt: datetime("trainingFinishedAt", { mode: "date", fsp: 3 })
      .default(sql`(CURRENT_TIMESTAMP(3))`)
      .notNull(),
  },
  (table) => {
    return {
      userIdIdx: index("TrainingLog_userId_idx").on(table.userId),
      speedIdx: index("TrainingLog_speed_idx").on(table.speed),
      statIdx: index("TrainingLog_stat_idx").on(table.stat),
      finishdAtIdx: index("TrainingLog_trainingFinishedAt_idx").on(
        table.trainingFinishedAt,
      ),
    };
  },
);

export const userAttribute = mysqlTable(
  "UserAttribute",
  {
    id: varchar("id", { length: 191 }).primaryKey().notNull(),
    attribute: varchar("attribute", { length: 191 }).notNull(),
    userId: varchar("userId", { length: 191 }).notNull(),
  },
  (table) => {
    return {
      attributeUserIdKey: uniqueIndex("UserAttribute_attribute_userId_key").on(
        table.attribute,
        table.userId,
      ),
      userIdIdx: index("UserAttribute_userId_idx").on(table.userId),
    };
  },
);

export const userAssociation = mysqlTable(
  "UserAssociation",
  {
    id: varchar("id", { length: 191 }).primaryKey().notNull(),
    userOne: varchar("userOne", { length: 191 }).notNull(),
    userTwo: varchar("userTwo", { length: 191 }).notNull(),
    associationType: mysqlEnum("associationType", consts.UserAssociations)
      .default("MARRIAGE")
      .notNull(),
    createdAt: datetime("createdAt", { mode: "date", fsp: 3 })
      .default(sql`(CURRENT_TIMESTAMP(3))`)
      .notNull(),
  },
  (table) => {
    return {
      UserOneUserTwoTypeIdKey: uniqueIndex("UserOne_UserTwo_UserAssociation_key").on(
        table.userOne,
        table.userTwo,
        table.associationType,
      ),
      userOneIdx: index("UserAttribute_userOne_idx").on(table.userOne),
      userTwoIdx: index("UserAttribute_userTwo_idx").on(table.userTwo),
    };
  },
);

export type Association = InferSelectModel<typeof userAssociation>;

export const userAssociationRelations = relations(userAssociation, ({ one }) => ({
  userOne: one(userData, {
    fields: [userAssociation.userOne],
    references: [userData.userId],
  }),
  userTwo: one(userData, {
    fields: [userAssociation.userTwo],
    references: [userData.userId],
  }),
}));

export const userData = mysqlTable(
  "UserData",
  {
    userId: varchar("userId", { length: 191 }).primaryKey().notNull(),
    recruiterId: varchar("recruiterId", { length: 191 }),
    anbuId: varchar("anbuId", { length: 191 }),
    clanId: varchar("clanId", { length: 191 }),
    jutsuLoadout: varchar("jutsuLoadout", { length: 191 }),
    rankedJutsuLoadout: varchar("rankedJutsuLoadout", { length: 191 }),
    nRecruited: int("nRecruited").default(0).notNull(),
    lastIp: varchar("lastIp", { length: 191 }),
    username: varchar("username", { length: 191 }).notNull(),
    gender: varchar("gender", { length: 191 }).notNull(),
    curHealth: smallint("curHealth", { unsigned: true }).default(100).notNull(),
    maxHealth: smallint("maxHealth", { unsigned: true }).default(100).notNull(),
    curChakra: smallint("curChakra", { unsigned: true }).default(100).notNull(),
    maxChakra: smallint("maxChakra", { unsigned: true }).default(100).notNull(),
    curStamina: smallint("curStamina", { unsigned: true }).default(100).notNull(),
    maxStamina: smallint("maxStamina", { unsigned: true }).default(100).notNull(),
    regeneration: tinyint("regeneration").default(60).notNull(),
    money: bigint("money", { mode: "number" }).default(100).notNull(),
    bank: bigint("bank", { mode: "number" }).default(100).notNull(),
    experience: int("experience").default(0).notNull(),
    earnedExperience: int("earnedExperience").default(0).notNull(),
    rank: mysqlEnum("rank", consts.UserRanks).default("STUDENT").notNull(),
    isOutlaw: boolean("isOutlaw").default(false).notNull(),
    level: int("level").default(1).notNull(),
    villageId: varchar("villageId", { length: 191 }),
    bloodlineId: varchar("bloodlineId", { length: 191 }),
    status: mysqlEnum("status", consts.UserStatuses).default("AWAKE").notNull(),
    strength: double("strength").default(10).notNull(),
    intelligence: double("intelligence").default(10).notNull(),
    willpower: double("willpower").default(10).notNull(),
    speed: double("speed").default(10).notNull(),
    ninjutsuOffence: double("ninjutsuOffence").default(10).notNull(),
    ninjutsuDefence: double("ninjutsuDefence").default(10).notNull(),
    genjutsuOffence: double("genjutsuOffence").default(10).notNull(),
    genjutsuDefence: double("genjutsuDefence").default(10).notNull(),
    taijutsuOffence: double("taijutsuOffence").default(10).notNull(),
    taijutsuDefence: double("taijutsuDefence").default(10).notNull(),
    bukijutsuDefence: double("bukijutsuDefence").default(10).notNull(),
    bukijutsuOffence: double("bukijutsuOffence").default(10).notNull(),
    statsMultiplier: double("statsMultiplier").default(1).notNull(),
    poolsMultiplier: double("poolsMultiplier").default(1).notNull(),
    reputationPoints: float("reputationPoints").default(5).notNull(),
    primaryElement: mysqlEnum("primaryElement", consts.ElementNames),
    secondaryElement: mysqlEnum("secondaryElement", consts.ElementNames),
    reputationPointsTotal: float("reputationPointsTotal").default(5).notNull(),
    villagePrestige: float("villagePrestige").default(0).notNull(),
    federalStatus: mysqlEnum("federalStatus", consts.FederalStatuses)
      .default("NONE")
      .notNull(),
    approvedTos: tinyint("approvedTos").default(0).notNull(),
    avatar: varchar("avatar", { length: 191 }),
    avatarLight: varchar("avatarLight", { length: 191 }),
    avatar3d: varchar("avatar3d", { length: 191 }),
    sector: smallint("sector", { unsigned: true }).default(0).notNull(),
    longitude: tinyint("longitude").default(10).notNull(),
    latitude: tinyint("latitude").default(7).notNull(),
    location: varchar("location", { length: 191 }).default(""),
    joinedVillageAt: datetime("joinedVillageAt", { mode: "date", fsp: 3 })
      .default(sql`(CURRENT_TIMESTAMP(3) - INTERVAL 7 DAY)`)
      .notNull(),
    createdAt: datetime("createdAt", { mode: "date", fsp: 3 })
      .default(sql`(CURRENT_TIMESTAMP(3))`)
      .notNull(),
    updatedAt: datetime("updatedAt", { mode: "date", fsp: 3 })
      .default(sql`(CURRENT_TIMESTAMP(3))`)
      .notNull(),
    questFinishAt: datetime("questFinishAt", { mode: "date", fsp: 3 })
      .default(sql`(CURRENT_TIMESTAMP(3))`)
      .notNull(),
    activityStreak: int("activityStreak").default(0).notNull(),
    deletionAt: datetime("deletionAt", { mode: "date", fsp: 3 }),
    travelFinishAt: datetime("travelFinishAt", { mode: "date", fsp: 3 }),
    isBanned: boolean("isBanned").default(false).notNull(),
    isSilenced: boolean("isSilenced").default(false).notNull(),
    role: mysqlEnum("role", consts.UserRoles).default("USER").notNull(),
    battleId: varchar("battleId", { length: 191 }),
    isAi: boolean("isAi").default(false).notNull(),
    isSummon: boolean("isSummon").default(false).notNull(),
    isEvent: boolean("isEvent").default(false).notNull(),
    inArena: boolean("inArena").default(false).notNull(),
    inboxNews: int("inboxNews").default(0).notNull(),
    regenAt: datetime("regenAt", { mode: "date", fsp: 3 })
      .default(sql`(CURRENT_TIMESTAMP(3))`)
      .notNull(),
    immunityUntil: datetime("immunityUntil", { mode: "date", fsp: 3 })
      .default(sql`(CURRENT_TIMESTAMP(3))`)
      .notNull(),
    robImmunityUntil: datetime("robImmunityUntil", { mode: "date", fsp: 3 })
      .default(sql`(CURRENT_TIMESTAMP(3))`)
      .notNull(),
    trainingStartedAt: datetime("trainingStartedAt", { mode: "date", fsp: 3 }),
    trainingSpeed: mysqlEnum("trainingSpeed", consts.TrainingSpeeds)
      .default("15min")
      .notNull(),
    currentlyTraining: mysqlEnum("currentlyTraining", consts.UserStatNames),
    unreadNotifications: smallint("unreadNotifications").default(0).notNull(),
    unreadNews: smallint("unreadNews").default(0).notNull(),
    questData: json("questData").$type<QuestTrackerType[]>(),
    senseiId: varchar("senseiId", { length: 191 }),
    medicalExperience: int("medicalExperience").default(0).notNull(),
    // Settings
    preferredStat: mysqlEnum("preferredStat", consts.StatTypes),
    preferredGeneral1: mysqlEnum("preferredGeneral1", consts.GeneralTypes),
    preferredGeneral2: mysqlEnum("preferredGeneral2", consts.GeneralTypes),
    showBattleDescription: boolean("showBattleDescription").default(true).notNull(),
    // Statistics
    pvpFights: int("pvpFights").default(0).notNull(),
    pveFights: int("pveFights").default(0).notNull(),
    pvpActivity: int("pvpActivity").default(0).notNull(),
    pvpStreak: smallint("pvpStreak", { unsigned: true }).default(0).notNull(),
    errands: smallint("errands", { unsigned: true }).default(0).notNull(),
    missionsD: smallint("missionsD", { unsigned: true }).default(0).notNull(),
    missionsC: smallint("missionsC", { unsigned: true }).default(0).notNull(),
    missionsB: smallint("missionsB", { unsigned: true }).default(0).notNull(),
    missionsA: smallint("missionsA", { unsigned: true }).default(0).notNull(),
    missionsS: smallint("missionsS", { unsigned: true }).default(0).notNull(),
    missionsH: smallint("missionsH", { unsigned: true }).default(0).notNull(),
    crimesD: smallint("crimesD", { unsigned: true }).default(0).notNull(),
    crimesC: smallint("crimesC", { unsigned: true }).default(0).notNull(),
    crimesB: smallint("crimesB", { unsigned: true }).default(0).notNull(),
    crimesA: smallint("crimesA", { unsigned: true }).default(0).notNull(),
    crimesS: smallint("crimesS", { unsigned: true }).default(0).notNull(),
    crimesH: smallint("crimesH", { unsigned: true }).default(0).notNull(),
    dailyArenaFights: smallint("dailyArenaFights", { unsigned: true })
      .default(0)
      .notNull(),
    dailyMissions: smallint("dailyMissions", { unsigned: true }).default(0).notNull(),
    dailyErrands: smallint("dailyErrands", { unsigned: true }).default(0).notNull(),
    dailyTrainings: smallint("dailyTrainings", { unsigned: true }).default(0).notNull(),
    movedTooFastCount: int("movedTooFastCount").default(0).notNull(),
    extraItemSlots: smallint("extraItemSlots", { unsigned: true }).default(0).notNull(),
    extraJutsuSlots: tinyint("extraJutsuSlots").default(0).notNull(),
    customTitle: varchar("customTitle", { length: 191 }).default("").notNull(),
    marriageSlots: int("marriageSlots", { unsigned: true }).default(1).notNull(),
    aiProfileId: varchar("aiProfileId", { length: 191 }),
    effects: json("effects").$type<ZodAllTags[]>().default([]).notNull(),
    aiCalls: int("openaiCalls").default(0).notNull(),
    tavernMessages: int("tavernMessages").default(0).notNull(),
    audioOn: boolean("audioOn").default(true).notNull(),
    tutorialStep: tinyint("tutorialStep", { unsigned: true }).default(0).notNull(),
<<<<<<< HEAD
    rankedLp: int("rankedLp").notNull().default(150),
    rankedBattles: int("rankedBattles").notNull().default(0),
    rankedWins: int("rankedWins").notNull().default(0),
    rankedStreak: int("rankedStreak").notNull().default(0),
=======
    homeType: mysqlEnum("homeType", consts.HomeTypes).default("NONE").notNull(),
>>>>>>> 6ac4be7f
  },
  (table) => {
    return {
      userIdKey: uniqueIndex("UserData_userId_key").on(table.userId),
      isAiIdx: index("UserData_isAi_idx").on(table.isAi),
      rankIdx: index("UserData_rank_idx").on(table.rank),
      roleIdx: index("UserData_role_idx").on(table.role),
      clanIdIdx: index("UserData_clanId_idx").on(table.clanId),
      anbuIdIdx: index("UserData_anbuId_idx").on(table.anbuId),
      jutsuLoadoutIdx: index("UserData_jutsuLoadout_idx").on(table.jutsuLoadout),
      rankedJutsuLoadoutIdx: index("UserData_rankedJutsuLoadout_idx").on(table.rankedJutsuLoadout),
      levelIdx: index("UserData_level_idx").on(table.level),
      usernameKey: uniqueIndex("UserData_username_key").on(table.username),
      bloodlineIdIdx: index("UserData_bloodlineId_idx").on(table.bloodlineId),
      villageIdIdx: index("UserData_villageId_idx").on(table.villageId),
      battleIdIdx: index("UserData_battleId_idx").on(table.battleId),
      statusIdx: index("UserData_status_idx").on(table.status),
      sectorIdx: index("UserData_sector_idx").on(table.sector),
      senseiIdx: index("UserData_senseiId_idx").on(table.senseiId),
      latitudeIdx: index("UserData_latitude_idx").on(table.latitude),
      longitudeIdx: index("UserData_longitude_idx").on(table.longitude),
    };
  },
);
export const insertAiSchema = createInsertSchema(userData)
  .omit({
    trainingStartedAt: true,
    currentlyTraining: true,
    deletionAt: true,
    travelFinishAt: true,
    questData: true,
  })
  .merge(
    z.object({
      jutsus: z.array(z.string()).optional(),
      items: z.array(z.string()).optional(),
      primaryElement: z.enum([...consts.ElementNames, ""]).nullish(),
      secondaryElement: z.enum([...consts.ElementNames, ""]).nullish(),
      level: z.coerce.number().min(1).max(200),
      regeneration: z.coerce.number().min(1).max(100),
      ninjutsuOffence: z.coerce.number().min(10),
      ninjutsuDefence: z.coerce.number().min(10),
      genjutsuOffence: z.coerce.number().min(10),
      genjutsuDefence: z.coerce.number().min(10),
      taijutsuOffence: z.coerce.number().min(10),
      taijutsuDefence: z.coerce.number().min(10),
      bukijutsuOffence: z.coerce.number().min(10),
      bukijutsuDefence: z.coerce.number().min(10),
      statsMultiplier: z.coerce.number().min(1).max(50),
      poolsMultiplier: z.coerce.number().min(1).max(50),
      strength: z.coerce.number().min(10),
      intelligence: z.coerce.number().min(10),
      willpower: z.coerce.number().min(10),
      speed: z.coerce.number().min(10),
      isSummon: z.coerce.boolean(),
      effects: z.array(AllTags).superRefine(SuperRefineEffects),
    }),
  );
export type InsertAiSchema = z.infer<typeof insertAiSchema>;
export type UserData = InferSelectModel<typeof userData>;
export type UserRank = UserData["rank"];
export type UserStatus = UserData["status"];
export type FederalStatus = UserData["federalStatus"];

export const userDataRelations = relations(userData, ({ one, many }) => ({
  bloodline: one(bloodline, {
    fields: [userData.bloodlineId],
    references: [bloodline.id],
  }),
  village: one(village, {
    fields: [userData.villageId],
    references: [village.id],
  }),
  nindo: one(userNindo, {
    fields: [userData.userId],
    references: [userNindo.userId],
  }),
  userQuests: many(questHistory),
  conversations: many(user2conversation),
  items: many(userItem),
  jutsus: many(userJutsu),
  rankedUserJutsus: many(rankedUserJutsu),
  badges: many(userBadge),
  recruitedUsers: many(userData, { relationName: "recruiter" }),
  recruiter: one(userData, {
    fields: [userData.recruiterId],
    references: [userData.userId],
    relationName: "recruiter",
  }),
  students: many(userData, { relationName: "sensei" }),
  sensei: one(userData, {
    fields: [userData.senseiId],
    references: [userData.userId],
    relationName: "sensei",
  }),
  anbuSquad: one(anbuSquad, {
    fields: [userData.anbuId],
    references: [anbuSquad.id],
  }),
  clan: one(clan, {
    fields: [userData.clanId],
    references: [clan.id],
  }),
  loadout: one(jutsuLoadout, {
    fields: [userData.jutsuLoadout],
    references: [jutsuLoadout.id],
  }),
  rankedLoadout: one(rankedJutsuLoadout, {
    fields: [userData.rankedJutsuLoadout],
    references: [rankedJutsuLoadout.id],
  }),
  creatorBlacklist: many(userBlackList, { relationName: "creatorBlacklist" }),
  mpvpBattles: many(mpvpBattleUser),
  associations: many(userAssociation),
  aiProfile: one(aiProfile, {
    fields: [userData.aiProfileId],
    references: [aiProfile.id],
  }),
  promotions: many(linkPromotion, { relationName: "userPromotions" }),
  votes: one(userVote, {
    fields: [userData.userId],
    references: [userVote.userId],
  }),
}));

export const userReview = mysqlTable(
  "UserReview",
  {
    id: varchar("id", { length: 191 }).primaryKey().notNull(),
    authorUserId: varchar("authorUserId", { length: 191 }).notNull(),
    targetUserId: varchar("targetUserId", { length: 191 }).notNull(),
    positive: boolean("positive").default(true).notNull(),
    review: text("review").notNull(),
    authorIp: varchar("authorIp", { length: 191 }).notNull(),
    createdAt: datetime("createdAt", { mode: "date", fsp: 3 })
      .default(sql`(CURRENT_TIMESTAMP(3))`)
      .notNull(),
  },
  (table) => {
    return {
      authorUserIdIdx: index("UserReview_authorUserId_idx").on(table.authorUserId),
      targetUserIdIdx: index("UserReview_targetUserId_idx").on(table.targetUserId),
    };
  },
);

export const userNindo = mysqlTable(
  "UserNindo",
  {
    id: varchar("id", { length: 191 }).primaryKey().notNull(),
    createdAt: datetime("createdAt", { mode: "date", fsp: 3 })
      .default(sql`(CURRENT_TIMESTAMP(3))`)
      .notNull(),
    updatedAt: datetime("updatedAt", { mode: "date", fsp: 3 })
      .default(sql`(CURRENT_TIMESTAMP(3))`)
      .notNull(),
    userId: varchar("userId", { length: 191 }).notNull(),
    content: text("content").notNull(),
  },
  (table) => {
    return { userIdIdx: index("UserNindo_userId_idx").on(table.userId) };
  },
);
export type UserNindo = InferSelectModel<typeof userNindo>;

export const userItem = mysqlTable(
  "UserItem",
  {
    id: varchar("id", { length: 191 }).primaryKey().notNull(),
    createdAt: datetime("createdAt", { mode: "date", fsp: 3 })
      .default(sql`(CURRENT_TIMESTAMP(3))`)
      .notNull(),
    updatedAt: datetime("updatedAt", { mode: "date", fsp: 3 })
      .default(sql`(CURRENT_TIMESTAMP(3))`)
      .notNull(),
    userId: varchar("userId", { length: 191 }).notNull(),
    itemId: varchar("itemId", { length: 191 }).notNull(),
    quantity: int("quantity").default(1).notNull(),
    equipped: mysqlEnum("equipped", consts.ItemSlots).default("NONE").notNull(),
    storedAtHome: boolean("storedAtHome").default(false).notNull(),
  },
  (table) => {
    return {
      userIdIdx: index("UserItem_userId_idx").on(table.userId),
      itemIdIdx: index("UserItem_itemId_idx").on(table.itemId),
      quantityIdx: index("UserItem_quantity_idx").on(table.quantity),
      equippedIdx: index("UserItem_equipped_idx").on(table.equipped),
    };
  },
);
export type UserItem = InferSelectModel<typeof userItem>;
export type ItemSlot = UserItem["equipped"];

export const userItemRelations = relations(userItem, ({ one }) => ({
  item: one(item, {
    fields: [userItem.itemId],
    references: [item.id],
  }),
  user: one(userData, {
    fields: [userItem.userId],
    references: [userData.userId],
  }),
}));

export const userJutsu = mysqlTable(
  "UserJutsu",
  {
    id: varchar("id", { length: 191 }).primaryKey().notNull(),
    userId: varchar("userId", { length: 191 }).notNull(),
    jutsuId: varchar("jutsuId", { length: 191 }).notNull(),
    createdAt: datetime("createdAt", { mode: "date", fsp: 3 })
      .default(sql`(CURRENT_TIMESTAMP(3))`)
      .notNull(),
    updatedAt: datetime("updatedAt", { mode: "date", fsp: 3 })
      .default(sql`(CURRENT_TIMESTAMP(3))`)
      .notNull(),
    level: int("level").default(1).notNull(),
    experience: int("experience").default(0).notNull(),
    equipped: tinyint("equipped").default(0).notNull(),
    finishTraining: datetime("finishTraining", { mode: "date", fsp: 3 }),
  },
  (table) => {
    return {
      userIdJutsuIdKey: uniqueIndex("UserJutsu_userId_jutsuId_key").on(
        table.userId,
        table.jutsuId,
      ),
      jutsuIdIdx: index("UserJutsu_jutsuId_idx").on(table.jutsuId),
      equippedIdx: index("Jutsu_equipped_idx").on(table.equipped),
    };
  },
);
export type UserJutsu = InferSelectModel<typeof userJutsu>;

export const rankedUserJutsu = mysqlTable(
  "RankedUserJutsu",
  {
    id: varchar("id", { length: 191 }).primaryKey().notNull(),
    userId: varchar("userId", { length: 191 }).notNull(),
    jutsuId: varchar("jutsuId", { length: 191 }).notNull(),
    createdAt: datetime("createdAt", { mode: "date", fsp: 3 })
      .default(sql`(CURRENT_TIMESTAMP(3))`)
      .notNull(),
    updatedAt: datetime("updatedAt", { mode: "date", fsp: 3 })
      .default(sql`(CURRENT_TIMESTAMP(3))`)
      .notNull(),
    level: int("level").default(1).notNull(),
    equipped: tinyint("equipped").default(0).notNull(),
    finishTraining: datetime("finishTraining", { mode: "date", fsp: 3 }),
  },
  (table) => {
    return {
      userIdJutsuIdKey: uniqueIndex("RankedUserJutsu_userId_jutsuId_key").on(
        table.userId,
        table.jutsuId,
      ),
      jutsuIdIdx: index("RankedUserJutsu_jutsuId_idx").on(table.jutsuId),
      equippedIdx: index("RankedUserJutsu_equipped_idx").on(table.equipped),
    };
  },
);
export type RankedUserJutsu = InferSelectModel<typeof rankedUserJutsu>;

export const userJutsuRelations = relations(userJutsu, ({ one }) => ({
  jutsu: one(jutsu, {
    fields: [userJutsu.jutsuId],
    references: [jutsu.id],
  }),
  user: one(userData, {
    fields: [userJutsu.userId],
    references: [userData.userId],
  }),
}));

export const rankedUserJutsuRelations = relations(rankedUserJutsu, ({ one }) => ({
  jutsu: one(jutsu, {
    fields: [rankedUserJutsu.jutsuId],
    references: [jutsu.id],
  }),
  user: one(userData, {
    fields: [rankedUserJutsu.userId],
    references: [userData.userId],
  }),
}));

export const userReport = mysqlTable(
  "UserReport",
  {
    id: varchar("id", { length: 191 }).primaryKey().notNull(),
    reporterUserId: varchar("reporterUserId", { length: 191 }),
    reportedUserId: varchar("reportedUserId", { length: 191 }),
    createdAt: datetime("createdAt", { mode: "date", fsp: 3 })
      .default(sql`(CURRENT_TIMESTAMP(3))`)
      .notNull(),
    updatedAt: datetime("updatedAt", { mode: "date", fsp: 3 })
      .default(sql`(CURRENT_TIMESTAMP(3))`)
      .notNull(),
    system: varchar("system", { length: 191 }).notNull(),
    infraction: json("infraction").notNull(),
    reason: text("reason").notNull(),
    banEnd: datetime("banEnd", { mode: "date", fsp: 3 }),
    adminResolved: tinyint("adminResolved").default(0).notNull(),
    status: mysqlEnum("status", consts.BanStates).default("UNVIEWED").notNull(),
    aiInterpretation: text("aiInterpretation").notNull(),
    predictedStatus: mysqlEnum("predictedStatus", consts.BanStates),
    additionalContext: json("additionalContext")
      .$type<AdditionalContext[]>()
      .notNull()
      .default([]),
  },
  (table) => {
    return {
      reporterUserIdIdx: index("UserReport_reporterUserId_idx").on(
        table.reporterUserId,
      ),
      reportedUserIdIdx: index("UserReport_reportedUserId_idx").on(
        table.reportedUserId,
      ),
    };
  },
);
export type UserReport = InferSelectModel<typeof userReport>;
export type ReportAction = UserReport["status"];

export const userReportRelations = relations(userReport, ({ one }) => ({
  reportedUser: one(userData, {
    fields: [userReport.reportedUserId],
    references: [userData.userId],
  }),
  reporterUser: one(userData, {
    fields: [userReport.reporterUserId],
    references: [userData.userId],
  }),
}));

export const userReportComment = mysqlTable(
  "UserReportComment",
  {
    id: varchar("id", { length: 191 }).primaryKey().notNull(),
    content: text("content").notNull(),
    createdAt: datetime("createdAt", { mode: "date", fsp: 3 })
      .default(sql`(CURRENT_TIMESTAMP(3))`)
      .notNull(),
    userId: varchar("userId", { length: 191 }).notNull(),
    reportId: varchar("reportId", { length: 191 }).notNull(),
    decision: mysqlEnum("decision", consts.BanStates),
    isReported: boolean("isReported").default(false).notNull(),
  },
  (table) => {
    return {
      userIdIdx: index("UserReportComment_userId_idx").on(table.userId),
      reportIdIdx: index("UserReportComment_reportId_idx").on(table.reportId),
    };
  },
);
export type UserReportComment = InferSelectModel<typeof userReportComment>;

export const userReportCommentRelations = relations(userReportComment, ({ one }) => ({
  user: one(userData, {
    fields: [userReportComment.userId],
    references: [userData.userId],
  }),
}));

export const automatedModeration = mysqlTable(
  "AutomatedModeration",
  {
    id: varchar("id", { length: 191 }).primaryKey().notNull(),
    userId: varchar("userId", { length: 191 }).notNull(),
    content: text("content").notNull(),
    relationType: mysqlEnum("relationType", consts.AutomoderationCategories).notNull(),
    // Categories
    sexual: boolean("sexual").default(false).notNull(),
    sexual_minors: boolean("sexual_minors").default(false).notNull(),
    harassment: boolean("harassment").default(false).notNull(),
    harassment_threatening: boolean("harassment_threatening").default(false).notNull(),
    hate: boolean("hate").default(false).notNull(),
    hate_threatening: boolean("hate_threatening").default(false).notNull(),
    illicit: boolean("illicit").default(false).notNull(),
    illicit_violent: boolean("illicit_violent").default(false).notNull(),
    self_harm: boolean("self_harm").default(false).notNull(),
    self_harm_intent: boolean("self_harm_intent").default(false).notNull(),
    self_harm_instructions: boolean("self_harm_instructions").default(false).notNull(),
    violence: boolean("violence").default(false).notNull(),
    violence_graphic: boolean("violence_graphic").default(false).notNull(),
    // Timestamps
    createdAt: datetime("createdAt", { mode: "date", fsp: 3 })
      .default(sql`(CURRENT_TIMESTAMP(3))`)
      .notNull(),
  },
  (table) => {
    return {
      userIdIdx: index("AutoMod_userId_idx").on(table.userId),
      relationTypeIdx: index("AutoMod_relationType_idx").on(table.relationType),
    };
  },
);

export const sector = mysqlTable(
  "Sector",
  {
    id: int("id").autoincrement().primaryKey().notNull(),
    sector: smallint("sector").notNull(),
    villageId: varchar("villageId", { length: 191 }).notNull(),
    createdAt: datetime("createdAt", { mode: "date", fsp: 3 })
      .default(sql`(CURRENT_TIMESTAMP(3))`)
      .notNull(),
  },
  (table) => {
    return {
      sectorKey: uniqueIndex("Sector_sector_key").on(table.sector),
    };
  },
);

export const sectorRelations = relations(sector, ({ one, many }) => ({
  village: one(village, {
    fields: [sector.villageId],
    references: [village.id],
  }),
  wars: many(war, { relationName: "sectorWars" }),
}));

export const supportReview = mysqlTable("SupportReview", {
  id: varchar("id", { length: 191 }).primaryKey().notNull(),
  apiRoute: varchar("apiRoute", { length: 191 }).notNull(),
  chatHistory: json("chatHistory").$type<CoreMessage[]>().notNull(),
  userId: varchar("userId", { length: 191 }).notNull(),
  sentiment: mysqlEnum("sentiment", consts.Sentiment).notNull(),
  createdAt: datetime("createdAt", { mode: "date", fsp: 3 })
    .default(sql`(CURRENT_TIMESTAMP(3))`)
    .notNull(),
  updatedAt: datetime("updatedAt", { mode: "date", fsp: 3 })
    .default(sql`(CURRENT_TIMESTAMP(3))`)
    .notNull(),
});

export const village = mysqlTable(
  "Village",
  {
    id: varchar("id", { length: 191 }).primaryKey().notNull(),
    name: varchar("name", { length: 191 }).notNull(),
    mapName: varchar("mapName", { length: 191 }),
    sector: int("sector").default(1).notNull(),
    description: varchar("description", { length: 512 }).default("").notNull(),
    kageId: varchar("kageId", { length: 191 }).notNull(),
    tokens: int("tokens").default(0).notNull(),
    type: mysqlEnum("type", consts.SECTOR_TYPES).default("VILLAGE").notNull(),
    createdAt: datetime("createdAt", { mode: "date", fsp: 3 })
      .default(sql`(CURRENT_TIMESTAMP(3))`)
      .notNull(),
    updatedAt: datetime("updatedAt", { mode: "date", fsp: 3 })
      .default(sql`(CURRENT_TIMESTAMP(3))`)
      .notNull(),
    leaderUpdatedAt: datetime("leaderUpdatedAt", { mode: "date", fsp: 3 })
      .default(sql`(CURRENT_TIMESTAMP(3))`)
      .notNull(),
    hexColor: varchar("hexColor", { length: 191 }).default("#000000").notNull(),
    populationCount: int("populationCount").default(0).notNull(),
    allianceSystem: boolean("allianceSystem").default(true).notNull(),
    joinable: boolean("joinable").default(true).notNull(),
    pvpDisabled: boolean("pvpDisabled").default(false).notNull(),
    villageLogo: varchar("villageLogo", { length: 191 }).default("").notNull(),
    villageGraphic: varchar("villageGraphic", { length: 191 }).default("").notNull(),
    lastMaintenancePaidAt: datetime("lastMaintenancePaidAt", { mode: "date", fsp: 3 })
      .default(sql`(CURRENT_TIMESTAMP(3))`)
      .notNull(),
    wasDowngraded: boolean("wasDowngraded").default(false).notNull(),
    openForChallenges: boolean("openForChallenges").default(true).notNull(),
    openForChallengesAt: datetime("openForChallengesAt", {
      mode: "date",
      fsp: 3,
    })
      .default(sql`(CURRENT_TIMESTAMP(3))`)
      .notNull(),
    wallpaperOverwrite: varchar("wallpaperOverwrite", { length: 191 }),
    warExhaustionEndedAt: datetime("warExhaustionEndedAt", { mode: "date", fsp: 3 }),
    lastWarEndedAt: datetime("lastWarEndedAt", { mode: "date", fsp: 3 }),
  },
  (table) => {
    return {
      nameKey: uniqueIndex("Village_name_key").on(table.name),
      sectorKey: uniqueIndex("Village_sector_key").on(table.sector),
    };
  },
);
export type Village = InferSelectModel<typeof village>;

export const villageRelations = relations(village, ({ many, one }) => ({
  structures: many(villageStructure),
  relationshipA: many(villageAlliance, { relationName: "villageA" }),
  relationshipB: many(villageAlliance, { relationName: "villageB" }),
  kage: one(userData, {
    fields: [village.kageId],
    references: [userData.userId],
  }),
  notice: one(userNindo, {
    fields: [village.id],
    references: [userNindo.userId],
  }),
  declaredWars: many(war, { relationName: "attackerVillage" }),
  receivedWars: many(war, { relationName: "defenderVillage" }),
}));

export const villageStructure = mysqlTable(
  "VillageStructure",
  {
    id: varchar("id", { length: 191 }).primaryKey().notNull(),
    name: varchar("name", { length: 191 }).notNull(),
    route: varchar("route", { length: 191 }).default("").notNull(),
    image: varchar("image", { length: 191 }).notNull(),
    villageId: varchar("villageId", { length: 191 }).notNull(),
    longitude: tinyint("longitude").default(10).notNull(),
    latitude: tinyint("latitude").default(10).notNull(),
    hasPage: tinyint("hasPage").default(0).notNull(),
    curSp: int("curSp").default(100).notNull(),
    maxSp: int("maxSp").default(100).notNull(),
    allyAccess: tinyint("allyAccess").default(1).notNull(),
    // upgrade cust & current level
    baseCost: int("baseCost").default(10000).notNull(),
    level: int("level").default(1).notNull(),
    maxLevel: int("maxLevel").default(10).notNull(),
    lastUpgradedAt: datetime("lastUpgradedAt", { mode: "date", fsp: 3 }),
    // Per level advantages
    anbuSquadsPerLvl: tinyint("anbuSquadsPerLvl").default(0).notNull(),
    arenaRewardPerLvl: tinyint("arenaRewardPerLvl").default(0).notNull(),
    bankInterestPerLvl: tinyint("bankInterestPerLvl").default(0).notNull(),
    blackDiscountPerLvl: tinyint("blackDiscountPerLvl").default(0).notNull(),
    clansPerLvl: tinyint("clansPerLvl").default(0).notNull(),
    hospitalSpeedupPerLvl: tinyint("hospitalSpeedupPerLvl").default(0).notNull(),
    itemDiscountPerLvl: tinyint("itemDiscountPerLvl").default(0).notNull(),
    patrolsPerLvl: tinyint("patrolsPerLvl").default(0).notNull(),
    ramenDiscountPerLvl: tinyint("ramenDiscountPerLvl").default(0).notNull(),
    regenIncreasePerLvl: tinyint("regenIncreasePerLvl").default(0).notNull(),
    sleepRegenPerLvl: tinyint("sleepRegenPerLvl").default(0).notNull(),
    structureDiscountPerLvl: tinyint("structureDiscountPerLvl").default(0).notNull(),
    trainBoostPerLvl: tinyint("trainBoostPerLvl").default(0).notNull(),
    villageDefencePerLvl: tinyint("villageDefencePerLvl").default(0).notNull(),
  },
  (table) => {
    return {
      nameVillageIdKey: uniqueIndex("VillageStructure_name_villageId_key").on(
        table.name,
        table.villageId,
      ),
      villageIdIdx: index("VillageStructure_villageId_idx").on(table.villageId),
    };
  },
);
export type VillageStructure = InferSelectModel<typeof villageStructure>;
export type VillageStructureInsert = InferInsertModel<typeof villageStructure>;

export const villageStructureRelations = relations(villageStructure, ({ one }) => ({
  village: one(village, {
    fields: [villageStructure.villageId],
    references: [village.id],
  }),
}));

export const villageAlliance = mysqlTable(
  "VillageAlliance",
  {
    id: varchar("id", { length: 191 }).primaryKey().notNull(),
    villageIdA: varchar("villageIdA", { length: 191 }).notNull(),
    villageIdB: varchar("villageIdB", { length: 191 }).notNull(),
    status: mysqlEnum("status", consts.AllianceStates).notNull(),
    updatedAt: datetime("updatedAt", { mode: "date", fsp: 3 }),
    createdAt: datetime("createdAt", { mode: "date", fsp: 3 }),
  },
  (table) => {
    return {
      villageIdAIdx: index("VillageAlliance_villageIdA_idx").on(table.villageIdA),
      villageIdBIdx: index("VillageAlliance_villageIdB_idx").on(table.villageIdB),
      statusIdx: index("VillageAlliance_status_idx").on(table.status),
    };
  },
);
export type VillageAlliance = InferSelectModel<typeof villageAlliance>;

export const villageAllianceRelations = relations(villageAlliance, ({ one }) => ({
  villageA: one(village, {
    fields: [villageAlliance.villageIdA],
    references: [village.id],
    relationName: "villageA",
  }),
  villageB: one(village, {
    fields: [villageAlliance.villageIdB],
    references: [village.id],
    relationName: "villageB",
  }),
}));

export const kageDefendedChallenges = mysqlTable(
  "KageDefendedChallenges",
  {
    id: varchar("id", { length: 191 }).primaryKey().notNull(),
    villageId: varchar("villageId", { length: 191 }).notNull(),
    userId: varchar("userId", { length: 191 }).notNull(),
    kageId: varchar("kageId", { length: 191 }).notNull(),
    didWin: tinyint("didWin").default(0).notNull(),
    createdAt: datetime("createdAt", { mode: "date", fsp: 3 })
      .default(sql`(CURRENT_TIMESTAMP(3))`)
      .notNull(),
    rounds: int("rounds").notNull(),
  },
  (table) => {
    return {
      villageIdIdx: index("VillageKageChallenges_villageId_idx").on(table.villageId),
      userIdIdx: index("VillageKageChallenges_userId_idx").on(table.userId),
      kageIDIdx: index("VillageKageChallenges_kageID_idx").on(table.kageId),
    };
  },
);

export const kageDefendedChallengesRelations = relations(
  kageDefendedChallenges,
  ({ one }) => ({
    user: one(userData, {
      fields: [kageDefendedChallenges.userId],
      references: [userData.userId],
    }),
    kage: one(userData, {
      fields: [kageDefendedChallenges.kageId],
      references: [userData.userId],
    }),
  }),
);

export const dataBattleAction = mysqlTable(
  "DataBattleAction",
  {
    id: int("id").autoincrement().primaryKey().notNull(),
    type: mysqlEnum("type", consts.BattleDataEntryType).notNull(),
    contentId: varchar("contentId", { length: 191 }).notNull(),
    battleType: mysqlEnum("battleType", consts.BattleTypes).notNull(),
    createdAt: datetime("createdAt", { mode: "date", fsp: 3 })
      .default(sql`(CURRENT_TIMESTAMP(3))`)
      .notNull(),
    battleWon: tinyint("battleWon").notNull(),
  },
  (table) => {
    return {
      contentIdIdx: index("DataBattleActions_contentId_idx").on(table.contentId),
      typeIdx: index("DataBattleActions_type").on(table.type),
      battleWonIdx: index("DataBattleActions_battleWon").on(table.battleWon),
      battleTypeIdx: index("DataBattleActions_battleType").on(table.battleType),
      createdAt: index("DataBattleActions_createdAt").on(table.createdAt),
    };
  },
);

export const quest = mysqlTable(
  "Quest",
  {
    id: varchar("id", { length: 191 }).primaryKey().notNull(),
    name: varchar("name", { length: 191 }).notNull(),
    image: varchar("image", { length: 191 }),
    description: varchar("description", { length: 5000 }),
    successDescription: varchar("successDescription", { length: 5000 }),
    questRank: mysqlEnum("questRank", consts.LetterRanks).default("D").notNull(),
    requiredLevel: int("requiredLevel").default(1).notNull(),
    maxLevel: int("maxLevel").default(100).notNull(),
    requiredVillage: varchar("requiredVillage", { length: 191 }),
    tierLevel: int("tierLevel"),
    timeFrame: mysqlEnum("timeFrame", consts.TimeFrames).notNull(),
    questType: mysqlEnum("questType", consts.QuestTypes).notNull(),
    content: json("content").$type<QuestContentType>().notNull(),
    hidden: boolean("hidden").default(false).notNull(),
    consecutiveObjectives: boolean("consecutiveObjectives").default(true).notNull(),
    createdAt: datetime("createdAt", { mode: "date", fsp: 3 })
      .default(sql`(CURRENT_TIMESTAMP(3))`)
      .notNull(),
    updatedAt: datetime("updatedAt", { mode: "date", fsp: 3 })
      .default(sql`(CURRENT_TIMESTAMP(3))`)
      .notNull(),
    expiresAt: date("expiresAt", { mode: "string" }),
  },
  (table) => {
    return {
      tierLevel: unique("tierLevel").on(table.tierLevel),
      questTypeIdx: index("Quest_questType_idx").on(table.questType),
      questRankIdx: index("Quest_questRank_idx").on(table.questRank),
      requiredLevelIdx: index("Quest_requiredLevel_idx").on(table.requiredLevel),
      maxLevelIdx: index("Quest_maxLevel_idx").on(table.maxLevel),
      requiredVillageIdx: index("Quest_requiredVillage_idx").on(table.requiredVillage),
    };
  },
);
export type Quest = InferSelectModel<typeof quest>;

export const questRelations = relations(quest, ({ one }) => ({
  village: one(village, {
    fields: [quest.requiredVillage],
    references: [village.id],
  }),
}));

export const questHistory = mysqlTable(
  "QuestHistory",
  {
    id: varchar("id", { length: 191 }).primaryKey().notNull(),
    userId: varchar("userId", { length: 191 }).notNull(),
    questId: varchar("questId", { length: 191 }).notNull(),
    questType: mysqlEnum("questType", consts.QuestTypes).notNull(),
    startedAt: datetime("startedAt", { mode: "date", fsp: 3 })
      .default(sql`(CURRENT_TIMESTAMP(3))`)
      .notNull(),
    endAt: datetime("endedAt", { mode: "date", fsp: 3 }),
    completed: tinyint("completed").default(0).notNull(),
    previousCompletes: int("previousCompletes").default(0).notNull(),
    previousAttempts: int("previousAttempts").default(0).notNull(),
  },
  (table) => {
    return {
      userIdIdx: index("QuestHistory_userId_idx").on(table.userId),
      questTypeIdx: index("QuestHistory_questType_idx").on(table.questType),
      endAtIdx: index("QuestHistory_endedAt_idx").on(table.endAt),
      questIdIdx: index("QuestHistory_questId_idx").on(table.questId),
      completedIdx: index("QuestHistory_completed_idx").on(table.completed),
    };
  },
);
export type QuestHistory = InferInsertModel<typeof questHistory>;
export type UserQuest = QuestHistory & { quest: Quest };

export const questHistoryRelations = relations(questHistory, ({ one }) => ({
  user: one(userData, {
    fields: [questHistory.userId],
    references: [userData.userId],
  }),
  quest: one(quest, {
    fields: [questHistory.questId],
    references: [quest.id],
  }),
}));

export const gameSetting = mysqlTable(
  "GameSetting",
  {
    id: varchar("id", { length: 191 }).primaryKey().notNull(),
    name: varchar("name", { length: 191 }).notNull(),
    time: datetime("time", { mode: "date", fsp: 3 }).notNull(),
    value: int("value").default(0).notNull(),
  },
  (table) => {
    return { name: index("name").on(table.name) };
  },
);
export type GameSetting = InferSelectModel<typeof gameSetting>;

export const gameRule = mysqlTable(
  "GameRule",
  {
    id: varchar("id", { length: 191 }).primaryKey().notNull(),
    name: varchar("name", { length: 191 }).notNull(),
    description: varchar("description", { length: 500 }).notNull(),
    value: tinyint("value").default(0).notNull(),
  },
  (table) => {
    return { name: index("name").on(table.name) };
  },
);
export type GameRule = InferSelectModel<typeof gameRule>;

export const userLikes = mysqlTable(
  "UserLikes",
  {
    type: mysqlEnum("type", consts.SmileyEmotions).notNull(),
    userId: varchar("userId", { length: 191 }).notNull(),
    imageId: varchar("imageId", { length: 191 }).notNull(),
    createdAt: datetime("createdAt", { mode: "date", fsp: 3 })
      .default(sql`(CURRENT_TIMESTAMP(3))`)
      .notNull(),
  },
  (table) => {
    return {
      userIdIdx: index("userLikes_userId_idx").on(table.userId),
      imageIdIdx: index("userLikes_imageId_idx").on(table.imageId),
    };
  },
);

export const conceptImage = mysqlTable(
  "ConceptImage",
  {
    id: varchar("id", { length: 191 }).primaryKey().notNull(),
    userId: varchar("userId", { length: 191 }).notNull(),
    image: varchar("image", { length: 191 }),
    createdAt: datetime("createdAt", { mode: "date", fsp: 3 })
      .default(sql`(CURRENT_TIMESTAMP(3))`)
      .notNull(),
    updatedAt: datetime("updatedAt", { mode: "date", fsp: 3 })
      .default(sql`(CURRENT_TIMESTAMP(3))`)
      .notNull(),
    status: varchar("status", { length: 191 }).default("started").notNull(),
    hidden: boolean("hidden").default(false).notNull(),
    // prompt schema
    prompt: varchar("prompt", { length: 5000 }).notNull(),
    negative_prompt: varchar("negative_prompt", { length: 5000 }).default("").notNull(),
    seed: int("seed").notNull().default(42),
    guidance_scale: int("guidance_scale").notNull().default(4),
    // References
    n_likes: int("n_likes").default(0).notNull(),
    n_loves: int("n_loves").default(0).notNull(),
    n_laugh: int("n_laugh").default(0).notNull(),
    n_comments: int("n_comments").default(0).notNull(),
    description: varchar("description", { length: 255 }),
    done: tinyint("done").default(0).notNull(),
  },
  (table) => {
    return {
      avatarKey: uniqueIndex("image_avatar_key").on(table.image),
      doneIdx: index("image_done_idx").on(table.done),
      userIdIdx: index("image_userId_idx").on(table.userId),
    };
  },
);
export type ContentImage = InferSelectModel<typeof conceptImage>;

export const likeRelations = relations(userLikes, ({ one }) => ({
  likes: one(conceptImage, {
    fields: [userLikes.imageId],
    references: [conceptImage.id],
  }),
}));

export const imageRelations = relations(conceptImage, ({ many, one }) => ({
  likes: many(userLikes),
  user: one(userData, {
    fields: [conceptImage.userId],
    references: [userData.userId],
  }),
}));

export const bankTransfers = mysqlTable(
  "BankTransfers",
  {
    senderId: varchar("senderId", { length: 191 }).notNull(),
    receiverId: varchar("receiverId", { length: 191 }).notNull(),
    amount: int("amount").notNull(),
    type: mysqlEnum("type", consts.BankTransferTypes).default("bank").notNull(),
    createdAt: datetime("createdAt", { mode: "date", fsp: 3 })
      .default(sql`(CURRENT_TIMESTAMP(3))`)
      .notNull(),
  },
  (table) => {
    return {
      senderIdIdx: index("BankTransfers_senderId_idx").on(table.senderId),
      receiverIdIdx: index("BankTransfers_receiverId_idx").on(table.receiverId),
    };
  },
);

export const bankTransferRelations = relations(bankTransfers, ({ one }) => ({
  sender: one(userData, {
    fields: [bankTransfers.senderId],
    references: [userData.userId],
  }),
  receiver: one(userData, {
    fields: [bankTransfers.receiverId],
    references: [userData.userId],
  }),
}));

export const badge = mysqlTable(
  "Badge",
  {
    id: varchar("id", { length: 191 }).primaryKey().notNull(),
    image: varchar("image", { length: 191 }).notNull(),
    name: varchar("name", { length: 191 }).notNull(),
    description: varchar("description", { length: 500 }).notNull(),
    createdAt: datetime("createdAt", { mode: "date", fsp: 3 })
      .default(sql`(CURRENT_TIMESTAMP(3))`)
      .notNull(),
    updatedAt: datetime("updatedAt", { mode: "date", fsp: 3 })
      .default(sql`(CURRENT_TIMESTAMP(3))`)
      .notNull(),
  },
  (table) => {
    return {
      nameKey: uniqueIndex("Badge_name_key").on(table.name),
    };
  },
);
export type Badge = InferSelectModel<typeof badge>;

export const userBadge = mysqlTable(
  "UserBadge",
  {
    userId: varchar("userId", { length: 191 }).notNull(),
    badgeId: varchar("badgeId", { length: 191 }).notNull(),
    createdAt: datetime("createdAt", { mode: "date", fsp: 3 })
      .default(sql`(CURRENT_TIMESTAMP(3))`)
      .notNull(),
  },
  (table) => {
    return {
      userIdIdx: index("UserBadge_userId_idx").on(table.userId),
      badgeIdIdx: index("UserBadge_badgeId_idx").on(table.badgeId),
    };
  },
);
export type UserBadge = InferSelectModel<typeof userBadge>;

export const userBadgeRelations = relations(userBadge, ({ one }) => ({
  badge: one(badge, {
    fields: [userBadge.badgeId],
    references: [badge.id],
  }),
  user: one(userData, {
    fields: [userBadge.userId],
    references: [userData.userId],
  }),
}));

export const userRequest = mysqlTable(
  "UserRequest",
  {
    id: varchar("id", { length: 191 }).primaryKey().notNull(),
    senderId: varchar("senderId", { length: 191 }).notNull(),
    receiverId: varchar("receiverId", { length: 191 }).notNull(),
    status: mysqlEnum("status", consts.UserRequestStates).notNull(),
    type: mysqlEnum("type", consts.UserRequestTypes).notNull(),
    value: int("value").default(0),
    relatedId: varchar("relatedId", { length: 191 }),
    createdAt: datetime("createdAt", { mode: "date", fsp: 3 })
      .default(sql`(CURRENT_TIMESTAMP(3))`)
      .notNull(),
  },
  (table) => {
    return {
      createdAtIdx: index("UserRequest_createdAt_idx").on(table.createdAt),
      challengerIdIdx: index("UserRequest_senderId_idx").on(table.senderId),
      challengedIdIdx: index("UserRequest_receiverId_idx").on(table.receiverId),
      typeIdx: index("UserRequest_type_idx").on(table.type),
    };
  },
);
export type UserRequest = InferSelectModel<typeof userRequest>;

export const userRequestRelations = relations(userRequest, ({ one }) => ({
  sender: one(userData, {
    fields: [userRequest.senderId],
    references: [userData.userId],
  }),
  receiver: one(userData, {
    fields: [userRequest.receiverId],
    references: [userData.userId],
  }),
}));

export const userRewards = mysqlTable(
  "UserRewards",
  {
    id: varchar("id", { length: 191 }).primaryKey().notNull(),
    awardedById: varchar("awardedById", { length: 191 }).notNull(),
    receiverId: varchar("receiverId", { length: 191 }).notNull(),
    reputationAmount: float("reputationAmount").default(0).notNull(),
    moneyAmount: bigint("moneyAmount", { mode: "number" }).default(0).notNull(),
    reason: text("reason").notNull(),
    createdAt: datetime("createdAt", { mode: "date", fsp: 3 })
      .default(sql`(CURRENT_TIMESTAMP(3))`)
      .notNull(),
  },
  (table) => {
    return {
      awardedByIdIdx: index("UserRewards_awardedById_idx").on(table.awardedById),
      receiverIdIdx: index("UserRewards_receiverId_idx").on(table.receiverId),
      createdAtIdx: index("UserRewards_createdAt_idx").on(table.createdAt),
    };
  },
);

export type UserRewards = InferSelectModel<typeof userRewards>;

export const userRewardsRelations = relations(userRewards, ({ one }) => ({
  awardedBy: one(userData, {
    fields: [userRewards.awardedById],
    references: [userData.userId],
  }),
  receiver: one(userData, {
    fields: [userRewards.receiverId],
    references: [userData.userId],
  }),
}));

export const backgroundSchema = mysqlTable(
  "backgroundSchema",
  {
    id: varchar("id", { length: 191 })
      .primaryKey()
      .notNull()
      .default(sql`(UUID())`),
    schema: json("schema").$type<ZodBgSchemaType>().notNull(),
    name: varchar("name", { length: 191 }).notNull(),
    description: varchar("description", { length: 191 }).notNull(),
    isActive: boolean("isActive").default(false).notNull(),
    createdAt: datetime("createdAt", { mode: "date", fsp: 3 })
      .default(sql`(CURRENT_TIMESTAMP(3))`)
      .notNull(),
    updatedAt: datetime("updatedAt", { mode: "date", fsp: 3 })
      .default(sql`(CURRENT_TIMESTAMP(3))`)
      .notNull(),
  },
  (table) => {
    return {
      nameKey: uniqueIndex("backgroundSchema_name_key").on(table.name),
    };
  },
);
export type BackgroundSchema = InferSelectModel<typeof backgroundSchema>;

export const linkPromotion = mysqlTable(
  "LinkPromotion",
  {
    id: varchar("id", { length: 191 }).primaryKey().notNull(),
    userId: varchar("userId", { length: 191 }).notNull(),
    url: varchar("url", { length: 191 }).notNull(),
    points: int("points").default(0).notNull(),
    reviewed: boolean("reviewed").default(false).notNull(),
    reviewedBy: varchar("reviewedBy", { length: 191 }),
    reviewedAt: datetime("reviewedAt", { mode: "date", fsp: 3 }),
    createdAt: datetime("createdAt", { mode: "date", fsp: 3 })
      .default(sql`(CURRENT_TIMESTAMP(3))`)
      .notNull(),
    updatedAt: datetime("updatedAt", { mode: "date", fsp: 3 })
      .default(sql`(CURRENT_TIMESTAMP(3))`)
      .notNull(),
  },
  (table) => {
    return {
      userIdIdx: index("LinkPromotion_userId_idx").on(table.userId),
      reviewedByIdx: index("LinkPromotion_reviewedBy_idx").on(table.reviewedBy),
    };
  },
);

export type LinkPromotion = InferSelectModel<typeof linkPromotion>;

export const linkPromotionRelations = relations(linkPromotion, ({ one }) => ({
  user: one(userData, {
    fields: [linkPromotion.userId],
    references: [userData.userId],
    relationName: "userPromotions",
  }),
  reviewer: one(userData, {
    fields: [linkPromotion.reviewedBy],
    references: [userData.userId],
  }),
}));

export const userVote = mysqlTable(
  "UserVote",
  {
    id: varchar("id", { length: 191 }).primaryKey().notNull(),
    userId: varchar("userId", { length: 191 }).notNull(),
    topWebGames: boolean("topWebGames").default(false).notNull(),
    top100Arena: boolean("top100Arena").default(false).notNull(),
    mmoHub: boolean("mmoHub").default(false).notNull(),
    arenaTop100: boolean("arenaTop100").default(false).notNull(),
    xtremeTop100: boolean("xtremeTop100").default(false).notNull(),
    topOnlineMmorpg: boolean("topOnlineMmorpg").default(false).notNull(),
    browserMmorpg: boolean("browserMmorpg").default(false).notNull(),
    apexWebGaming: boolean("apexWebGaming").default(false).notNull(),
    bbogd: boolean("bbogd").default(false).notNull(),
    claimed: boolean("claimed").default(false).notNull(),
    totalClaims: int("totalClaims").default(0).notNull(),
    secret: varchar("secret", { length: 191 }).notNull(),
    lastVoteAt: datetime("lastVoteAt", { mode: "date", fsp: 3 })
      .default(sql`(CURRENT_TIMESTAMP(3))`)
      .notNull(),
  },
  (table) => {
    return {
      userIdIdx: uniqueIndex("UserVote_userId_idx").on(table.userId),
    };
  },
);
export type UserVote = InferSelectModel<typeof userVote>;

export const userVoteRelations = relations(userVote, ({ one }) => ({
  user: one(userData, {
    fields: [userVote.userId],
    references: [userData.userId],
  }),
}));

// War System Tables
export const war = mysqlTable("War", {
  id: varchar("id", { length: 191 }).primaryKey().notNull(),
  attackerVillageId: varchar("attackerVillageId", { length: 191 }).notNull(),
  defenderVillageId: varchar("defenderVillageId", { length: 191 }).notNull(),
  startedAt: datetime("startedAt", { mode: "date", fsp: 3 })
    .default(sql`(CURRENT_TIMESTAMP(3))`)
    .notNull(),
  endedAt: datetime("endedAt", { mode: "date", fsp: 3 }),
  status: mysqlEnum("status", consts.WAR_STATES).notNull(),
  type: mysqlEnum("type", consts.WAR_TYPES).notNull(),
  sector: smallint("sector").default(0).notNull(),
  shrineHp: smallint("shrineHp").default(consts.WAR_SHRINE_HP).notNull(),
  dailyTokenReduction: int("dailyTokenReduction").default(1000).notNull(),
  lastTokenReductionAt: datetime("lastTokenReductionAt", { mode: "date", fsp: 3 })
    .default(sql`(CURRENT_TIMESTAMP(3))`)
    .notNull(),
  targetStructureRoute: varchar("targetStructureRoute", { length: 191 })
    .default("/townhall")
    .notNull(),
});
export type War = InferSelectModel<typeof war>;

export const warRelations = relations(war, ({ one, many }) => ({
  attackerVillage: one(village, {
    fields: [war.attackerVillageId],
    references: [village.id],
    relationName: "attackerVillage",
  }),
  defenderVillage: one(village, {
    fields: [war.defenderVillageId],
    references: [village.id],
    relationName: "defenderVillage",
  }),
  warAllies: many(warAlly),
  sector: one(sector, {
    fields: [war.sector],
    references: [sector.sector],
    relationName: "sectorWars",
  }),
}));

export const warAlly = mysqlTable(
  "WarAlly",
  {
    id: varchar("id", { length: 191 }).primaryKey().notNull(),
    warId: varchar("warId", { length: 191 }).notNull(),
    villageId: varchar("villageId", { length: 191 }).notNull(),
    supportVillageId: varchar("supportVillageId", { length: 191 }).notNull(),
    tokensPaid: int("tokensPaid").notNull(),
    joinedAt: datetime("joinedAt", { mode: "date", fsp: 3 })
      .default(sql`(CURRENT_TIMESTAMP(3))`)
      .notNull(),
  },
  (table) => {
    return {
      warIdIdx: index("WarAlly_warId_idx").on(table.warId),
      villageIdIdx: index("WarAlly_villageId_idx").on(table.villageId),
    };
  },
);
export type WarAlly = InferSelectModel<typeof warAlly>;

export const warAllyRelations = relations(warAlly, ({ one }) => ({
  war: one(war, {
    fields: [warAlly.warId],
    references: [war.id],
  }),
  village: one(village, {
    fields: [warAlly.villageId],
    references: [village.id],
  }),
}));

export const warKill = mysqlTable(
  "WarKill",
  {
    id: varchar("id", { length: 191 }).primaryKey().notNull(),
    warId: varchar("warId", { length: 191 }).notNull(),
    killerId: varchar("killerId", { length: 191 }).notNull(),
    victimId: varchar("victimId", { length: 191 }).notNull(),
    killerVillageId: varchar("killerVillageId", { length: 191 }).notNull(),
    victimVillageId: varchar("victimVillageId", { length: 191 }).notNull(),
    sector: smallint("sector").default(1337).notNull(),
    shrineHpChange: smallint("shrineHpChange").default(1337).notNull(),
    townhallHpChange: smallint("townhallHpChange").default(1337).notNull(),
    killedAt: datetime("killedAt", { mode: "date", fsp: 3 })
      .default(sql`(CURRENT_TIMESTAMP(3))`)
      .notNull(),
  },
  (table) => {
    return {
      warIdIdx: index("WarKill_warId_idx").on(table.warId),
      killerIdIdx: index("WarKill_killerId_idx").on(table.killerId),
      victimIdIdx: index("WarKill_victimId_idx").on(table.victimId),
      killerVillageIdIdx: index("WarKill_killerVillageId_idx").on(
        table.killerVillageId,
      ),
      victimVillageIdIdx: index("WarKill_victimVillageId_idx").on(
        table.victimVillageId,
      ),
    };
  },
);

export const warKillRelations = relations(warKill, ({ one }) => ({
  war: one(war, {
    fields: [warKill.warId],
    references: [war.id],
  }),
  killer: one(userData, {
    fields: [warKill.killerId],
    references: [userData.userId],
  }),
  victim: one(userData, {
    fields: [warKill.victimId],
    references: [userData.userId],
  }),
  killerVillage: one(village, {
    fields: [warKill.killerVillageId],
    references: [village.id],
  }),
  victimVillage: one(village, {
    fields: [warKill.victimVillageId],
    references: [village.id],
  }),
}));

// Poll schema
export const poll = mysqlTable(
  "Poll",
  {
    id: varchar("id", { length: 191 }).primaryKey().notNull(),
    title: varchar("title", { length: 255 }).notNull(),
    description: text("description").notNull(),
    allowCustomOptions: boolean("allowCustomOptions").default(false).notNull(),
    createdAt: datetime("createdAt", { mode: "date", fsp: 3 })
      .default(sql`(CURRENT_TIMESTAMP(3))`)
      .notNull(),
    updatedAt: datetime("updatedAt", { mode: "date", fsp: 3 })
      .default(sql`(CURRENT_TIMESTAMP(3))`)
      .notNull(),
    endDate: datetime("endDate", { mode: "date", fsp: 3 }),
    createdByUserId: varchar("createdByUserId", { length: 191 }).notNull(),
    isActive: boolean("isActive").default(true).notNull(),
  },
  (table) => {
    return {
      createdByUserIdIdx: index("Poll_createdByUserId_idx").on(table.createdByUserId),
    };
  },
);

export const pollRelations = relations(poll, ({ one, many }) => ({
  createdBy: one(userData, {
    fields: [poll.createdByUserId],
    references: [userData.userId],
  }),
  options: many(pollOption),
  votes: many(userPollVote),
}));

export type Poll = InferSelectModel<typeof poll>;

// Poll option schema
export const pollOption = mysqlTable(
  "PollOption",
  {
    id: varchar("id", { length: 191 }).primaryKey().notNull(),
    pollId: varchar("pollId", { length: 191 }).notNull(),
    text: varchar("text", { length: 255 }).notNull(),
    optionType: mysqlEnum("optionType", consts.PollOptionTypes)
      .default("text")
      .notNull(),
    targetUserId: varchar("targetUserId", { length: 191 }),
    createdAt: datetime("createdAt", { mode: "date", fsp: 3 })
      .default(sql`(CURRENT_TIMESTAMP(3))`)
      .notNull(),
    createdByUserId: varchar("createdByUserId", { length: 191 }).notNull(),
    isCustomOption: boolean("isCustomOption").default(false).notNull(),
  },
  (table) => {
    return {
      pollIdIdx: index("PollOption_pollId_idx").on(table.pollId),
      createdByUserIdIdx: index("PollOption_createdByUserId_idx").on(
        table.createdByUserId,
      ),
      targetUserIdIdx: index("PollOption_targetUserId_idx").on(table.targetUserId),
    };
  },
);

export const pollOptionRelations = relations(pollOption, ({ one, many }) => ({
  poll: one(poll, {
    fields: [pollOption.pollId],
    references: [poll.id],
  }),
  createdBy: one(userData, {
    fields: [pollOption.createdByUserId],
    references: [userData.userId],
  }),
  targetUser: one(userData, {
    fields: [pollOption.targetUserId],
    references: [userData.userId],
  }),
  votes: many(userPollVote),
}));

export type PollOption = InferSelectModel<typeof pollOption>;

// User poll vote schema
export const userPollVote = mysqlTable(
  "UserPollVote",
  {
    id: varchar("id", { length: 191 }).primaryKey().notNull(),
    userId: varchar("userId", { length: 191 }).notNull(),
    pollId: varchar("pollId", { length: 191 }).notNull(),
    optionId: varchar("optionId", { length: 191 }).notNull(),
    createdAt: datetime("createdAt", { mode: "date", fsp: 3 })
      .default(sql`(CURRENT_TIMESTAMP(3))`)
      .notNull(),
  },
  (table) => {
    return {
      userIdPollIdIdx: uniqueIndex("UserPollVote_userId_pollId_idx").on(
        table.userId,
        table.pollId,
      ),
      pollIdIdx: index("UserPollVote_pollId_idx").on(table.pollId),
      optionIdIdx: index("UserPollVote_optionId_idx").on(table.optionId),
    };
  },
);

export const userPollVoteRelations = relations(userPollVote, ({ one }) => ({
  user: one(userData, {
    fields: [userPollVote.userId],
    references: [userData.userId],
  }),
  poll: one(poll, {
    fields: [userPollVote.pollId],
    references: [poll.id],
  }),
  option: one(pollOption, {
    fields: [userPollVote.optionId],
    references: [pollOption.id],
  }),
}));

export type UserPollVote = InferSelectModel<typeof userPollVote>;

export const rankedPvpQueue = mysqlTable(
  "RankedPvpQueue",
  {
    id: varchar("id", { length: 191 }).primaryKey().notNull(),
    userId: varchar("userId", { length: 191 })
      .notNull()
      .references(() => userData.userId),
    rankedLp: int("rankedLp").notNull(),
    queueStartTime: timestamp("queueStartTime").notNull().defaultNow(),
    createdAt: timestamp("createdAt").notNull().defaultNow(),
  },
  (table) => {
    return {
      userIdIdx: index("RankedPvpQueue_userId_idx").on(table.userId),
      rankedLpIdx: index("RankedPvpQueue_rankedLp_idx").on(table.rankedLp),
    };
  },
);

export type RankedPvpQueue = InferSelectModel<typeof rankedPvpQueue>;

export const rankedPvpQueueRelations = relations(rankedPvpQueue, ({ one }) => ({
  user: one(userData, {
    fields: [rankedPvpQueue.userId],
    references: [userData.userId],
  }),
}));

// User upload schema
export const userUpload = mysqlTable(
  "UserUpload",
  {
    id: varchar("id", { length: 191 }).primaryKey().notNull(),
    userId: varchar("userId", { length: 191 }).notNull(),
    imageUrl: varchar("imageUrl", { length: 255 }).notNull(),
    createdAt: datetime("createdAt", { mode: "date", fsp: 3 })
      .default(sql`(CURRENT_TIMESTAMP(3))`)
      .notNull(),
    updatedAt: datetime("updatedAt", { mode: "date", fsp: 3 })
      .default(sql`(CURRENT_TIMESTAMP(3))`)
      .notNull(),
  },
  (table) => {
    return {
      userIdIdx: index("UserUpload_userId_idx").on(table.userId),
    };
  },
);

export const userUploadRelations = relations(userUpload, ({ one }) => ({
  user: one(userData, {
    fields: [userUpload.userId],
    references: [userData.userId],
  }),
}));

export type UserUpload = InferSelectModel<typeof userUpload>;

export const rankedLoadout = mysqlTable("RankedLoadout", {
  id: varchar("id", { length: 191 }).notNull().primaryKey(),
  userId: varchar("userId", { length: 191 }).notNull(),
  weaponId: varchar("weaponId", { length: 191 }),
  consumable1Id: varchar("consumable1Id", { length: 191 }),
  consumable2Id: varchar("consumable2Id", { length: 191 }),
  createdAt: timestamp("createdAt").defaultNow().notNull(),
  updatedAt: timestamp("updatedAt").defaultNow().onUpdateNow().notNull(),
});

export const rankedLoadoutRelations = relations(rankedLoadout, ({ one }) => ({
  user: one(userData, {
    fields: [rankedLoadout.userId],
    references: [userData.userId],
  }),
  weapon: one(item, {
    fields: [rankedLoadout.weaponId],
    references: [item.id],
  }),
  consumable1: one(item, {
    fields: [rankedLoadout.consumable1Id],
    references: [item.id],
  }),
  consumable2: one(item, {
    fields: [rankedLoadout.consumable2Id],
    references: [item.id],
  }),
}));

export type RankedLoadout = InferSelectModel<typeof rankedLoadout>;<|MERGE_RESOLUTION|>--- conflicted
+++ resolved
@@ -1482,14 +1482,11 @@
     tavernMessages: int("tavernMessages").default(0).notNull(),
     audioOn: boolean("audioOn").default(true).notNull(),
     tutorialStep: tinyint("tutorialStep", { unsigned: true }).default(0).notNull(),
-<<<<<<< HEAD
     rankedLp: int("rankedLp").notNull().default(150),
     rankedBattles: int("rankedBattles").notNull().default(0),
     rankedWins: int("rankedWins").notNull().default(0),
     rankedStreak: int("rankedStreak").notNull().default(0),
-=======
     homeType: mysqlEnum("homeType", consts.HomeTypes).default("NONE").notNull(),
->>>>>>> 6ac4be7f
   },
   (table) => {
     return {
