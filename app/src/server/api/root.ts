--- conflicted
+++ resolved
@@ -38,11 +38,8 @@
 import { staffRouter } from "./routers/staff";
 import { backgroundSchemaRouter } from "./routers/backgroundSchema";
 import { linkPromotionRouter } from "./routers/linkpromotion";
-<<<<<<< HEAD
 import { rankedpvpRouter } from "@/server/api/routers/rankedpvp";
-=======
 import { warRouter } from "./routers/war";
->>>>>>> 215b7eeb
 
 /**
  * This is the primary router for your server.
@@ -89,11 +86,8 @@
   backgroundSchema: backgroundSchemaRouter,
   staff: staffRouter,
   linkPromotion: linkPromotionRouter,
-<<<<<<< HEAD
   rankedpvp: rankedpvpRouter,
-=======
   war: warRouter,
->>>>>>> 215b7eeb
 });
 
 // export type definition of API
