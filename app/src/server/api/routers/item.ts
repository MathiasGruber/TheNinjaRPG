import { z } from "zod";
import { nanoid } from "nanoid";
import { eq, sql, gte, and, like } from "drizzle-orm";
import { item, userItem, userData, actionLog, bloodlineRolls } from "@/drizzle/schema";
import { ItemTypes, ItemSlots } from "@/drizzle/constants";
import { fetchUser, fetchUpdatedUser } from "@/routers/profile";
import { fetchStructures } from "@/routers/village";
import { fetchItemBloodlineRolls } from "@/routers/bloodline";
import { createTRPCRouter, protectedProcedure, publicProcedure } from "@/api/trpc";
import { serverError, baseServerResponse, errorResponse } from "@/api/trpc";
import { ItemValidator } from "@/libs/combat/types";
import { canChangeContent } from "@/utils/permissions";
import { callDiscordContent } from "@/libs/discord";
import { effectFilters } from "@/libs/train";
import { structureBoost } from "@/utils/village";
import { calcItemSellingPrice } from "@/libs/item";
import { ANBU_ITEMSHOP_DISCOUNT_PERC } from "@/drizzle/constants";
import { nonCombatConsume } from "@/libs/item";
import { getRandomElement } from "@/utils/array";
import { calcMaxItems, calcMaxEventItems } from "@/libs/item";
import { IMG_AVATAR_DEFAULT } from "@/drizzle/constants";
import { calculateContentDiff } from "@/utils/diff";
import { HealTag } from "@/libs/combat/types";
import { itemFilteringSchema } from "@/validators/item";
import { filterRollableBloodlines } from "@/libs/bloodline";
import { fetchBloodlines } from "@/routers/bloodline";
import { setEmptyStringsToNulls } from "@/utils/typeutils";
import type { UserItemWithItem } from "@/drizzle/schema";
import type { ItemSlot } from "@/drizzle/constants";
import type { ZodAllTags } from "@/libs/combat/types";
import type { DrizzleClient } from "@/server/db";
import type { ExecutedQuery } from "@planetscale/database";

export const itemRouter = createTRPCRouter({
  getAllNames: publicProcedure.query(async ({ ctx }) => {
    return await ctx.drizzle.query.item.findMany({
      columns: { id: true, name: true, image: true },
    });
  }),
  get: publicProcedure
    .input(z.object({ id: z.string() }))
    .query(async ({ ctx, input }) => {
      const result = await fetchItem(ctx.drizzle, input.id);
      if (!result) {
        throw serverError("NOT_FOUND", "Item not found");
      }
      return result as Omit<typeof result, "effects"> & { effects: ZodAllTags[] };
    }),
  // Create new item
  create: protectedProcedure
    .input(z.object({ type: z.enum(ItemTypes) }))
    .output(baseServerResponse)
    .mutation(async ({ ctx, input }) => {
      const user = await fetchUser(ctx.drizzle, ctx.userId);
      if (canChangeContent(user.role)) {
        const id = nanoid();
        await ctx.drizzle.insert(item).values({
          id: id,
          name: `New Item - ${id}`,
          image: IMG_AVATAR_DEFAULT,
          description: "New item description",
          itemType: input.type,
          rarity: "COMMON",
          slot: "ITEM",
          target: "CHARACTER",
          effects: [],
          hidden: true,
        });
        return { success: true, message: id };
      } else {
        return { success: false, message: `Not allowed to create item` };
      }
    }),
  // Delete a item
  delete: protectedProcedure
    .input(z.object({ id: z.string() }))
    .output(baseServerResponse)
    .mutation(async ({ ctx, input }) => {
      const user = await fetchUser(ctx.drizzle, ctx.userId);
      const entry = await fetchItem(ctx.drizzle, input.id);
      if (entry && canChangeContent(user.role)) {
        await ctx.drizzle.delete(item).where(eq(item.id, input.id));
        await ctx.drizzle.delete(userItem).where(eq(userItem.itemId, input.id));
        return { success: true, message: `Item deleted` };
      } else {
        return { success: false, message: `Not allowed to delete item` };
      }
    }),
  // Update an item
  update: protectedProcedure
    .input(z.object({ id: z.string(), data: ItemValidator }))
    .output(baseServerResponse)
    .mutation(async ({ ctx, input }) => {
      setEmptyStringsToNulls(input.data);
      // Query
      const [user, entry, itemWithName] = await Promise.all([
        fetchUser(ctx.drizzle, ctx.userId),
        fetchItem(ctx.drizzle, input.id),
        ctx.drizzle.query.item.findFirst({
          columns: { name: true, id: true },
          where: eq(item.name, input.data.name),
        }),
      ]);
      // Guard
      if (!entry) return errorResponse("Item not found");
      if (itemWithName && itemWithName.id !== entry.id)
        return errorResponse("Item name already exists");
      if (!canChangeContent(user.role)) {
        return errorResponse("Not allowed to edit item");
      }
      // Calculate diff
      const diff = calculateContentDiff(entry, {
        id: entry.id,
        updatedAt: entry.updatedAt,
        createdAt: entry.createdAt,
        ...input.data,
      });
      // Update database
      await Promise.all([
        ctx.drizzle.update(item).set(input.data).where(eq(item.id, input.id)),
        ctx.drizzle.insert(actionLog).values({
          id: nanoid(),
          userId: ctx.userId,
          tableName: "item",
          changes: diff,
          relatedId: entry.id,
          relatedMsg: `Update: ${entry.name}`,
          relatedImage: entry.image,
        }),
        ...(input.data.hidden
          ? [
              ctx.drizzle
                .update(userItem)
                .set({ equipped: "NONE" })
                .where(eq(userItem.itemId, entry.id)),
            ]
          : []),
      ]);
      if (process.env.NODE_ENV !== "development") {
        await callDiscordContent(user.username, entry.name, diff, entry.image);
      }
      return { success: true, message: `Data updated: ${diff.join(". ")}` };
    }),
  getAll: publicProcedure
    .input(
      itemFilteringSchema.extend({
        cursor: z.number().nullish(),
        limit: z.number().min(1).max(500),
      }),
    )
    .query(async ({ ctx, input }) => {
      if (input.effect && !(effectFilters as string[]).includes(input.effect)) {
        throw serverError("PRECONDITION_FAILED", `Invalid filter: ${input.effect}`);
      }
      const currentCursor = input.cursor ? input.cursor : 0;
      const skip = currentCursor * input.limit;
      const results = await ctx.drizzle.query.item.findMany({
        offset: skip,
        limit: input.limit,
        where: and(
          ...(input.name ? [like(item.name, `%${input.name}%`)] : []),
          ...(input.itemRarity ? [eq(item.rarity, input.itemRarity)] : []),
          ...(input.itemType ? [eq(item.itemType, input.itemType)] : []),
          ...(input.slot ? [eq(item.slot, input.slot)] : []),
          ...(input.method ? [eq(item.method, input.method)] : []),
          ...(input.target ? [eq(item.target, input.target)] : []),
          ...(input.effect
            ? [sql`JSON_SEARCH(${item.effects},'one',${input.effect}) IS NOT NULL`]
            : []),
          ...(input.stat
            ? [sql`JSON_SEARCH(${item.effects},'one',${input.stat}) IS NOT NULL`]
            : []),
          ...(input.eventItems !== undefined
            ? [eq(item.isEventItem, input.eventItems)]
            : []),
          ...(input.onlyInShop ? [eq(item.inShop, true)] : []),
          ...(input?.hidden !== undefined
            ? [eq(item.hidden, input.hidden)]
            : [eq(item.hidden, false)]),
          gte(item.cost, input.minCost),
          gte(item.repsCost, input.minRepsCost),
        ),
        orderBy: (table, { asc }) => [
          asc(table.cost),
          asc(table.repsCost),
        ],
      });
      const nextCursor = results.length < input.limit ? null : currentCursor + 1;
      return {
        data: results,
        nextCursor: nextCursor,
      };
    }),
  // Get counts of user items grouped by item ID
  getUserItemCounts: protectedProcedure.query(async ({ ctx }) => {
    const counts = await ctx.drizzle
      .select({
        count: sql<number>`count(${userItem.id})`,
        itemId: userItem.itemId,
        quantity: sql<number>`sum(${userItem.quantity})`,
      })
      .from(userItem)
      .where(eq(userItem.userId, ctx.userId))
      .groupBy(userItem.itemId);
    return counts.map((c) => ({ id: c.itemId, quantity: c.quantity ?? 0 }));
  }),
  // Get user items
  getUserItems: protectedProcedure.query(async ({ ctx }) => {
    return await fetchUserItems(ctx.drizzle, ctx.userId);
  }),
  // Merge item stacks
  mergeStacks: protectedProcedure
    .input(z.object({ itemId: z.string() }))
    .output(baseServerResponse)
    .mutation(async ({ ctx, input }) => {
      const info = await fetchItem(ctx.drizzle, input.itemId);
      const userItems = await ctx.drizzle.query.userItem.findMany({
        where: and(eq(userItem.userId, ctx.userId), eq(userItem.itemId, input.itemId)),
      });
      const totalQuantity = userItems.reduce((acc, i) => acc + i.quantity, 0);
      if (info && userItems.length > 0) {
        let currentCount = 0;
        for (const i of userItems.keys()) {
          const id = userItems?.[i]?.id;
          const newQuantity = Math.min(info.stackSize, totalQuantity - currentCount);
          if (id) {
            if (newQuantity > 0) {
              currentCount += newQuantity;
              await ctx.drizzle
                .update(userItem)
                .set({ quantity: newQuantity })
                .where(eq(userItem.id, id));
            } else {
              await ctx.drizzle.delete(userItem).where(eq(userItem.id, id));
            }
          }
        }
        return { success: true, message: `Merged stacks of ${info.name}` };
      }
      return { success: false, message: "Failed to merge stacks" };
    }),
  // Drop user item
  sellUserItem: protectedProcedure
    .input(z.object({ userItemId: z.string() }))
    .output(baseServerResponse)
    .mutation(async ({ ctx, input }) => {
      // Fetch
      const [user, useritem] = await Promise.all([
        fetchUser(ctx.drizzle, ctx.userId),
        fetchUserItem(ctx.drizzle, ctx.userId, input.userItemId),
      ]);
      const structures = await fetchStructures(ctx.drizzle, user.villageId);
      // Guard
      if (!useritem) return errorResponse("User item not found");
      if (useritem.userId !== user.userId) return errorResponse("Not yours to sell");
      // Derived
      const cost = calcItemSellingPrice(user, useritem, structures);
      // Mutate
      await Promise.all([
        ctx.drizzle.delete(userItem).where(eq(userItem.id, input.userItemId)),
        ctx.drizzle
          .update(userData)
          .set({ money: sql`${userData.money} + ${cost}` })
          .where(eq(userData.userId, ctx.userId)),
        ...(useritem.item.cost >= 500000
          ? [
              ctx.drizzle.insert(actionLog).values({
                id: nanoid(),
                userId: ctx.userId,
                tableName: "user",
                changes: [`Sold item: ${useritem.item.name} for ${cost} ryo`],
                relatedId: ctx.userId,
                relatedMsg: `Sold item: ${useritem.item.name}`,
                relatedImage: useritem.item.image,
              }),
            ]
          : []),
      ]);
      return {
        success: true,
        message:
          cost > 0
            ? `You sold ${useritem.item.name} for ${cost} ryo`
            : `You dropped ${useritem.item.name}`,
      };
    }),
  // Use user item
  toggleEquip: protectedProcedure
    .input(z.object({ userItemId: z.string(), slot: z.enum(ItemSlots).optional() }))
    .output(baseServerResponse)
    .mutation(async ({ ctx, input }) => {
      // Fetch
<<<<<<< HEAD
      const [useritems, user] = await Promise.all([
        fetchUserItems(ctx.drizzle, ctx.userId),
        fetchUser(ctx.drizzle, ctx.userId),
      ]);
      const useritem = useritems.find((i) => i.id === input.userItemId);
      // Definitions & Guard
      if (!useritem) return errorResponse("User item not found");
      if (useritem.storedAtHome) return errorResponse("Fetch at home first");
      if (user.level < useritem.item.requiredLevel) {
        return errorResponse(`You need to be level ${useritem.item.requiredLevel} to equip this item`);
      }
      const doEquip = !useritem.equipped || useritem.equipped !== input.slot;
      const info = useritem.item;
      const instances = useritems.filter(
        (ui) => ui.itemId === info.id && ui.equipped !== "NONE",
      );
      const instancesEquipped = instances.length;
      if (doEquip && instancesEquipped >= info.maxEquips) {
        return errorResponse(
          `No more than ${info.maxEquips} instances. Already have ${instancesEquipped} equipped.`,
        );
      }
      // Determine equipment slot (first empty slots, then any slot)
      let newEquipSlot = input.slot;
      if (newEquipSlot === undefined) {
        ItemSlots.forEach((slot) => {
          if (slot.includes(info.slot) && !useritems.find((i) => i.equipped === slot)) {
            newEquipSlot = slot;
          }
        });
        if (newEquipSlot === undefined) {
          ItemSlots.forEach((slot) => {
            if (slot.includes(info.slot)) {
              newEquipSlot = slot;
            }
          });
        }
      }
=======
      const useritems = await fetchUserItems(ctx.drizzle, ctx.userId);
>>>>>>> ff4480ea
      // Mutate
      const result = await toggleEquipItem(
        ctx.drizzle,
        input.userItemId,
        useritems,
        input.slot,
      );
      // Execute any promises
      if (result.success && result.promises.length > 0) {
        await Promise.all(result.promises);
        return { success: true, message: result.message };
      }
      return result;
    }),
  // Consume item
  consume: protectedProcedure
    .input(z.object({ userItemId: z.string() }))
    .output(baseServerResponse.extend({ data: z.unknown().optional() }))
    .mutation(async ({ ctx, input }) => {
      // Query
      const [updatedUser, useritem, bloodlines, previousRolls] = await Promise.all([
        fetchUpdatedUser({
          client: ctx.drizzle,
          userId: ctx.userId,
          forceRegen: true,
        }),
        fetchUserItem(ctx.drizzle, ctx.userId, input.userItemId),
        fetchBloodlines(ctx.drizzle),
        fetchItemBloodlineRolls(ctx.drizzle, ctx.userId),
      ]);
      const { user } = updatedUser;

      // Guard
      if (!user) return errorResponse("User not found");
      if (!useritem) return errorResponse("User item not found");
      if (useritem.userId !== user.userId) return errorResponse("Not yours to consume");
      if (user.status !== "AWAKE")
        return errorResponse(`Cannot use items while ${user.status.toLowerCase()}`);
      if (!nonCombatConsume(useritem.item, user)) {
        return errorResponse("Not consumable");
      }

      // Bookkeeping
      const messages: string[] = [];
      const updates = {
        bloodlineId: user.bloodlineId,
        curHealth: user.curHealth,
        curStamina: user.curStamina,
        curChakra: user.curChakra,
        marriageSlots: user.marriageSlots,
      };
      const data: unknown[] = [];

      // Calculations
      const promises: Promise<ExecutedQuery<any[] | Record<string, any>>>[] = [];
      useritem.item.effects.forEach((effect) => {
        if (effect.type === "rollbloodline") {
          const bloodlinePool = filterRollableBloodlines({
            bloodlines,
            user,
            previousRolls,
            rank: effect.rank,
          });
          data.push(bloodlinePool);
          const randomBloodline = getRandomElement(bloodlinePool);
          if (!randomBloodline) throw serverError("NOT_FOUND", "No bloodline found");
          // Success?
          const roll = Math.random() * 100;
          const success = roll < effect.power;
          data.push({ roll, success });
          // Log action
          const previousRoll = previousRolls.find((r) =>
            success
              ? r.bloodlineId === randomBloodline.id
              : r.goal === effect.rank && !r.bloodlineId,
          );
          if (previousRoll) {
            promises.push(
              ctx.drizzle
                .update(bloodlineRolls)
                .set({ used: sql`${bloodlineRolls.used} + 1`, updatedAt: new Date() })
                .where(eq(bloodlineRolls.id, previousRoll.id)),
            );
          } else {
            promises.push(
              ctx.drizzle.insert(bloodlineRolls).values({
                id: nanoid(),
                userId: ctx.userId,
                type: "ITEM",
                bloodlineId: success ? randomBloodline.id : null,
                goal: effect.rank,
                used: 1,
              }),
            );
          }
          // Message
          if (success) {
            updates.bloodlineId = randomBloodline.id;
            messages.push(`You rolled a new bloodline: ${randomBloodline.name}. `);
          } else {
            messages.push(`You rolled for a new bloodline, but none was found. `);
          }
        } else if (effect.type === "removebloodline") {
          if (Math.random() * 100 < effect.power) {
            updates.bloodlineId = null;
            messages.push(`Your bloodline was removed. `);
          } else {
            messages.push(`Your bloodline could not be removed successfully.`);
          }
        } else if (effect.type === "marriageslotincrease") {
          if (updates.marriageSlots < 5) {
            updates.marriageSlots += effect.power;
            if (updates.marriageSlots > 5) {
              updates.marriageSlots = 5;
            }
            messages.push(`Your marriage slots were increased! `);
          } else {
            messages.push(
              `Your marriage slots are already at max! Current Slots: ${updates.marriageSlots}`,
            );
          }
        } else if (effect.type === "heal") {
          const parsedEffect = HealTag.parse(effect);
          const poolsAffects = parsedEffect.poolsAffected || ["Health"];
          poolsAffects.forEach((pool) => {
            switch (pool) {
              case "Health":
                const oldHp = updates.curHealth;
                updates.curHealth = Math.min(
                  user.curHealth +
                    (effect.calculation === "percentage"
                      ? user.maxHealth * (effect.power / 100)
                      : effect.power),
                  user.maxHealth,
                );
                messages.push(`You healed ${Math.ceil(updates.curHealth - oldHp)} HP`);
                break;
              case "Chakra":
                const oldCp = updates.curChakra;
                updates.curChakra = Math.min(
                  user.curChakra +
                    (effect.calculation === "percentage"
                      ? user.maxChakra * (effect.power / 100)
                      : effect.power),
                  user.maxChakra,
                );
                messages.push(`You healed ${Math.ceil(updates.curChakra - oldCp)} CP`);
                break;
              case "Stamina":
                const oldSp = updates.curStamina;
                updates.curStamina = Math.min(
                  user.curStamina +
                    (effect.calculation === "percentage"
                      ? user.maxStamina * (effect.power / 100)
                      : effect.power),
                  user.maxStamina,
                );
                messages.push(`You healed ${Math.ceil(updates.curStamina - oldSp)} SP`);
                break;
            }
          });
        }
      });
      // Mutate
      await Promise.all([
        ctx.drizzle
          .update(userData)
          .set(updates)
          .where(eq(userData.userId, ctx.userId)),
        useritem.quantity > 1
          ? ctx.drizzle
              .update(userItem)
              .set({ quantity: sql`${userItem.quantity} - 1` })
              .where(eq(userItem.id, input.userItemId))
          : ctx.drizzle.delete(userItem).where(eq(userItem.id, input.userItemId)),
        ...promises,
      ]);
      // Return
      return {
        success: true,
        message: `You used ${useritem.item.name}. ${messages.join(". ")}`,
        data,
      };
    }),
  // Buy user item
  buy: protectedProcedure
    .input(
      z.object({
        itemId: z.string(),
        stack: z.number().min(1).max(50),
        villageId: z.string().nullish(),
      }),
    )
    .output(baseServerResponse)
    .mutation(async ({ ctx, input }) => {
      // Query
      const iid = input.itemId;
      const uid = ctx.userId;
      const [user, info, useritems, structures] = await Promise.all([
        fetchUser(ctx.drizzle, ctx.userId),
        fetchItem(ctx.drizzle, iid),
        fetchUserItems(ctx.drizzle, uid),
        fetchStructures(ctx.drizzle, input.villageId),
      ]);
      // Derived
      const regularItemsCount =
        useritems?.filter((ui) => !ui.item.isEventItem && !ui.storedAtHome).length || 0;
      const eventItemsCount =
        useritems?.filter((ui) => ui.item.isEventItem && !ui.storedAtHome).length || 0;
      const sDiscount = structureBoost("itemDiscountPerLvl", structures);
      const aDiscount = user.anbuId ? ANBU_ITEMSHOP_DISCOUNT_PERC : 0;
      const factor = (100 - sDiscount - aDiscount) / 100;
      // Guard
      if (user.villageId !== input.villageId) return errorResponse("Wrong village");
      if (!info) return errorResponse("Item not found");
      if (input.stack > 1 && !item.canStack) return errorResponse("Item cannot stack");
      if (input.stack > 1 && input.stack > info.stackSize)
        return errorResponse("You can not buy a stack with this many items");
      if (!info.inShop) return errorResponse("Item is not for sale");
      if (user.isBanned) return errorResponse("You are banned");
      if (info.hidden && !canChangeContent(user.role)) {
        return errorResponse("Item is hidden, cannot be bought");
      }
      if (!info.isEventItem && regularItemsCount >= calcMaxItems(user)) {
        return errorResponse("Inventory is full");
      }
      if (info.isEventItem && eventItemsCount >= calcMaxEventItems(user)) {
        return errorResponse("Event item inventory is full");
      }
      if (info.expireFromStoreAt && new Date(info.expireFromStoreAt) < new Date()) {
        return errorResponse("Item has expired");
      }
      const ryoCost = Math.ceil(info.cost * input.stack * factor);
      const repsCost = Math.ceil(info.repsCost * input.stack);
      // Figure out if we equip this
      let equipped: ItemSlot = "NONE";
      const instancesEquipped = useritems.filter(
        (ui) => ui.itemId === info.id && ui.equipped !== "NONE",
      ).length;
      if (
        !info.effects.find((e) => e.type.includes("bloodline")) &&
        instancesEquipped < info.maxEquips &&
        user.level >= info.requiredLevel
      ) {
        ItemSlots.forEach((slot) => {
          if (slot.includes(info.slot) && !useritems.find((i) => i.equipped === slot)) {
            equipped = slot;
          }
        });
      }
      // Mutate
      const result = await ctx.drizzle
        .update(userData)
        .set({
          money: sql`${userData.money} - ${ryoCost}`,
          reputationPoints: sql`${userData.reputationPoints} - ${repsCost}`,
        })
        .where(
          and(
            eq(userData.userId, uid),
            gte(userData.money, ryoCost),
            gte(userData.reputationPoints, repsCost),
          ),
        );
      if (result.rowsAffected !== 1) {
        return { success: false, message: "Insufficient funds for this purchase" };
      }
      await ctx.drizzle.insert(userItem).values({
        id: nanoid(),
        userId: uid,
        itemId: iid,
        quantity: input.stack,
        equipped: equipped,
      });
      return { success: true, message: `You bought ${info.name}` };
    }),
  // Auto-equip optimal items based on cost
  autoEquipOptimal: protectedProcedure
    .output(baseServerResponse)
    .mutation(async ({ ctx }) => {
      // Fetch user items
      const useritems = await fetchUserItems(ctx.drizzle, ctx.userId);

      // Get unequipped items that are not stored at home, sorted by cost (descending)
      const unequippedItems = useritems
        .filter((ui) => ui.equipped === "NONE" && !ui.storedAtHome)
        .sort((a, b) => b.item.cost - a.item.cost);
      let availableSlots = ItemSlots.filter(
        (slot) => !useritems.find((ui) => ui.equipped === slot),
      );

      // Guard
      if (unequippedItems.length === 0) {
        return errorResponse("No unequipped items available");
      }
      if (availableSlots.length === 0) {
        return errorResponse("No available slots to equip items");
      }

      // Try to equip each unequipped item
      const updatePromises = [];
      let nEquipped = 0;
      for (const useritem of unequippedItems) {
        const slot = availableSlots.find((slot) => slot.includes(useritem.item.slot));
        if (slot) {
          const result = await toggleEquipItem(
            ctx.drizzle,
            useritem.id,
            useritems,
            slot,
          );
          if (result.success) {
            nEquipped++;
            updatePromises.push(...result.promises);
            availableSlots = availableSlots.filter((s) => s !== slot);
          }
        }
      }

      // Execute all updates
      if (updatePromises.length > 0) {
        await Promise.all(updatePromises);
      }

      return {
        success: true,
        message: `Equipped ${nEquipped} item${nEquipped === 1 ? "" : "s"}`,
      };
    }),
});

/**
 * COMMON QUERIES WHICH ARE REUSED
 */

export const fetchItem = async (client: DrizzleClient, id: string) => {
  return await client.query.item.findFirst({
    where: eq(item.id, id),
  });
};

export const fetchUserItems = async (client: DrizzleClient, userId: string) => {
  const useritems = await client.query.userItem.findMany({
    where: eq(userItem.userId, userId),
    with: { item: true },
  });
  return useritems.filter((ui) => ui.item && !ui.item.hidden);
};

export const fetchUserItem = async (
  client: DrizzleClient,
  userId: string,
  userItemId: string,
) => {
  return await client.query.userItem.findFirst({
    where: and(eq(userItem.userId, userId), eq(userItem.id, userItemId)),
    with: { item: true },
  });
};

/**
 * @param client - The database client
 * @param userItemId - The ID of the user item to toggle
 * @param useritems - The user items to toggle
 * @param slot - The slot to toggle (optional)
 * @returns A promise that resolves to the result of the toggle
 */
export const toggleEquipItem = async (
  client: DrizzleClient,
  userItemId: string,
  useritems: UserItemWithItem[],
  slot?: ItemSlot,
) => {
  const useritem = useritems.find((i) => i.id === userItemId);
  // Definitions & Guard
  if (!useritem) {
    return { success: false, message: "User item not found", promises: [] };
  }
  if (useritem.storedAtHome) {
    return { success: false, message: "Fetch at home first", promises: [] };
  }
  const doEquip = !useritem.equipped || useritem.equipped !== slot;
  const info = useritem.item;
  const instances = useritems.filter(
    (ui) => ui.itemId === info.id && ui.equipped !== "NONE",
  );
  const instancesEquipped = instances.length;
  if (doEquip && instancesEquipped >= info.maxEquips) {
    return {
      success: false,
      message: `No more than ${info.maxEquips} instances. Already have ${instancesEquipped} equipped.`,
      promises: [],
    };
  }
  // Determine equipment slot (first empty slots, then any slot)
  let newEquipSlot = slot;
  if (newEquipSlot === undefined) {
    ItemSlots.forEach((slot) => {
      if (slot.includes(info.slot) && !useritems.find((i) => i.equipped === slot)) {
        newEquipSlot = slot;
      }
    });
    if (newEquipSlot === undefined) {
      ItemSlots.forEach((slot) => {
        if (slot.includes(info.slot)) {
          newEquipSlot = slot;
        }
      });
    }
  }
  // We need to have a slot
  if (!newEquipSlot) {
    return { success: false, message: "No slot found", promises: [] };
  }
  // Mutate
  if (doEquip) {
    const userItemInSlot = useritems.find(
      (ui) => ui.equipped === newEquipSlot && ui.id !== useritem.id,
    );
    // Optimistic update
    useritem.equipped = newEquipSlot;
    if (userItemInSlot) {
      userItemInSlot.equipped = "NONE";
    }
    // Promises
    const promises = [
      client
        .update(userItem)
        .set({ equipped: newEquipSlot })
        .where(eq(userItem.id, useritem.id)),
      ...(userItemInSlot
        ? [
            client
              .update(userItem)
              .set({ equipped: "NONE" })
              .where(eq(userItem.id, userItemInSlot.id)),
          ]
        : []),
    ];
    return { success: true, message: `Equipped ${info.name}`, promises };
  } else {
    const promise = client
      .update(userItem)
      .set({ equipped: "NONE" })
      .where(eq(userItem.id, useritem.id));
    return { success: true, message: `Unequipped ${info.name}`, promises: [promise] };
  }
};<|MERGE_RESOLUTION|>--- conflicted
+++ resolved
@@ -290,7 +290,6 @@
     .output(baseServerResponse)
     .mutation(async ({ ctx, input }) => {
       // Fetch
-<<<<<<< HEAD
       const [useritems, user] = await Promise.all([
         fetchUserItems(ctx.drizzle, ctx.userId),
         fetchUser(ctx.drizzle, ctx.userId),
@@ -329,9 +328,6 @@
           });
         }
       }
-=======
-      const useritems = await fetchUserItems(ctx.drizzle, ctx.userId);
->>>>>>> ff4480ea
       // Mutate
       const result = await toggleEquipItem(
         ctx.drizzle,
