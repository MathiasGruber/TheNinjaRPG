--- conflicted
+++ resolved
@@ -268,16 +268,6 @@
             <SwapVillage />
           </Accordion>
         )}
-<<<<<<< HEAD
-        {canEditPublicUser({ ...userData, role: userData.role }) && (
-          <Accordion
-            title="Admin Controls"
-            selectedTitle={activeElement}
-            unselectedSubtitle="Advanced admin controls"
-            onClick={setActiveElement}
-          >
-            <AdminControls />
-=======
         {userData && userData.role !== "USER" && (
           <Accordion
             title="Management Commands"
@@ -286,7 +276,6 @@
             onClick={setActiveElement}
           >
             <ManagementCommands user={userData} />
->>>>>>> 8dde0e6f
           </Accordion>
         )}
       </div>
@@ -1571,49 +1560,6 @@
   );
 };
 
-<<<<<<< HEAD
-const AdminControls: React.FC = () => {
-  const { mutate: massUnequipAll, isPending: isUnequippingRegular } = api.jutsu.massUnequipAll.useMutation({
-    onSuccess: (result) => {
-      showMutationToast(result);
-    },
-  });
-
-  const { mutate: massUnequipAllRanked, isPending: isUnequippingRanked } = api.jutsu.massUnequipAllRanked.useMutation({
-    onSuccess: (result) => {
-      showMutationToast(result);
-    },
-  });
-
-  const isPending = isUnequippingRegular || isUnequippingRanked;
-
-  return (
-    <div className="flex flex-col gap-4 p-4">
-      <div className="flex items-center justify-between">
-        <div>
-          <h3 className="text-lg font-semibold">Mass Unequip All Jutsu</h3>
-          <p className="text-sm text-muted-foreground">
-            This will unequip all jutsu from all users. Use with caution.
-          </p>
-        </div>
-        <div className="flex gap-2">
-          <Button 
-            variant="destructive" 
-            onClick={() => massUnequipAll()}
-            disabled={isPending}
-          >
-            {isUnequippingRegular ? "Processing..." : "Unequip All Regular"}
-          </Button>
-          <Button 
-            variant="destructive" 
-            onClick={() => massUnequipAllRanked()}
-            disabled={isPending}
-          >
-            {isUnequippingRanked ? "Processing..." : "Unequip All Ranked"}
-          </Button>
-        </div>
-      </div>
-=======
 /**
  * Site Management Functionality
  */
@@ -1724,7 +1670,6 @@
           </div>
         </Confirm2>
       )}
->>>>>>> 8dde0e6f
     </div>
   );
 };