--- conflicted
+++ resolved
@@ -390,60 +390,6 @@
   const t5 = "top-[80%]";
 
   return (
-<<<<<<< HEAD
-    <div className="flex flex-row items-center justify-center text-center">
-      <Image
-        className="w-full opacity-50"
-        src={IMG_EQUIP_SILHOUETTE}
-        alt="background"
-        width={290}
-        height={461}
-      />
-      <Equip slot={"HEAD"} act={act} txt="Head" pos={t1} items={items} />
-      <Equip slot={"CHEST"} act={act} txt="Chest" pos={t2} items={items} />
-      <Equip slot={"LEGS"} act={act} txt="Legs" pos={t3} items={items} />
-      <Equip slot={"FEET"} act={act} txt="Feet" pos={t4} items={items} />
-      <Equip slot={"ITEM_1"} act={act} txt="Item" pos={l + t2} items={items} />
-      <Equip slot={"ITEM_2"} act={act} txt="Item" pos={r + t2} items={items} />
-      <Equip slot={"HAND_1"} act={act} txt="Hand" pos={l + t3} items={items} />
-      <Equip slot={"HAND_2"} act={act} txt="Hand" pos={r + t3} items={items} />
-      <Equip slot={"ITEM_3"} act={act} txt="Item" pos={l + t4} items={items} />
-      <Equip slot={"ITEM_4"} act={act} txt="Item" pos={r + t4} items={items} />
-      <Equip slot={"ITEM_5"} act={act} txt="Item" pos={l + t5} items={items} />
-      <Equip slot={"ITEM_6"} act={act} txt="Item" pos={t5} items={items} />
-      <Equip slot={"ITEM_7"} act={act} txt="Item" pos={r + t5} items={items} />
-      {isOpen && slot && (
-        <Modal
-          title="Item Details"
-          setIsOpen={setIsOpen}
-          isValid={false}
-        >
-          <div className="flex flex-col">
-            {equipped ? (
-              <>
-                <ItemWithEffects
-                  item={equipped.item}
-                  key={equipped.id}
-                  showStatistic="item"
-                />
-                {!isEquipping && (
-                  <div className="flex flex-row gap-1 mt-2">
-                    <Button
-                      variant="info"
-                      onClick={() => {
-                        setItem(equipped);
-                        equip({ userItemId: equipped.id, slot: slot });
-                      }}
-                    >
-                      <Shirt className="mr-2 h-5 w-5" />
-                      Unequip
-                    </Button>
-                  </div>
-                )}
-                {isEquipping && <Loader explanation={`Unequipping ${equipped.name}`} />}
-              </>
-            ) : !isEquipping ? (
-=======
     <div>
       <div className="flex flex-row items-center justify-center text-center">
         <Image
@@ -483,7 +429,6 @@
             }}
           >
             {!isEquipping && (
->>>>>>> ff4480ea
               <ActionSelector
                 items={items?.filter((item) => slot?.includes(item.slot))}
                 counts={items}
@@ -497,20 +442,12 @@
                   equip({ userItemId: id, slot: slot });
                 }}
               />
-<<<<<<< HEAD
             ) : (
               <Loader explanation={`Swapping ${item?.name}`} />
             )}
           </div>
         </Modal>
       )}
-=======
-            )}
-            {isEquipping && item && <Loader explanation={`Swapping ${item.name}`} />}
-          </Modal2>
-        )}
-      </div>
->>>>>>> ff4480ea
     </div>
   );
 };
