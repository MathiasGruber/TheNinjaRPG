--- conflicted
+++ resolved
@@ -18,29 +18,6 @@
   className?: string;
   aspectRatioClass?: string;
   gridClassNameOverwrite?: string;
-<<<<<<< HEAD
-  items?: {
-    id: string;
-    name: string;
-    image: string;
-    warning?: string;
-    rarity?: ItemRarity;
-    type?: "jutsu" | "item" | "basic" | "village" | "asset";
-    effects?: ZodAllTags[];
-    highlight?: boolean;
-    hidden?: boolean | number;
-    cooldown?: number;
-    frames?: number;
-    speed?: number;
-    lastUsedRound?: number;
-    cost?: number;
-    repsCost?: number;
-  }[];
-  counts?: {
-    id: string;
-    quantity: number;
-  }[];
-=======
   items?:
     | {
         id: string;
@@ -64,7 +41,6 @@
         quantity: number;
       }[]
     | null;
->>>>>>> ff4480ea
   currentRound?: number;
   roundFull?: boolean;
   hideBorder?: boolean;
@@ -128,7 +104,6 @@
               ref={i === filtered.length - 1 ? props.setLastElement : null}
               className="relative"
             >
-<<<<<<< HEAD
               {props.renderItem ? (
                 props.renderItem(item)
               ) : (
@@ -158,37 +133,6 @@
                   }}
                 />
               )}
-=======
-              <ActionOption
-                aspectRatioClass={props.aspectRatioClass}
-                className={cn(
-                  "pr-1 h-full",
-                  isHighlight
-                    ? "rounded-xl border-2 border-amber-500 bg-amber-300 text-black"
-                    : "",
-                  bgColor,
-                  isGreyed ? "opacity-20" : "",
-                )}
-                src={item.image}
-                isGreyed={isGreyed}
-                alt={item.name}
-                warning={item?.warning}
-                roundFull={props.roundFull}
-                hideBorder={props.hideBorder}
-                rarity={item.rarity}
-                cooldown={item.cooldown}
-                frames={item.frames}
-                speed={item.speed}
-                lastUsedRound={item.lastUsedRound}
-                currentRound={props.currentRound}
-                txt={props.showLabels ? item.name : ""}
-                count={props.counts?.find((c) => c.id === item.id)?.quantity}
-                labelSingles={props.labelSingles}
-                onClick={() => {
-                  props.onClick(item.id);
-                }}
-              />
->>>>>>> ff4480ea
               {elements.map((element, i) => (
                 <div
                   key={i}
