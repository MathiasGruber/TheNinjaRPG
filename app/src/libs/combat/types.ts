--- conflicted
+++ resolved
@@ -1163,14 +1163,11 @@
   weaponType: z.enum(WeaponTypes),
   rarity: z.enum(ItemRarities),
   slot: z.enum(ItemSlotTypes),
-<<<<<<< HEAD
   requiredLevel: z.coerce.number().int().min(1).max(100).default(1),
-=======
   expireFromStoreAt: z
     .string()
     .regex(DateTimeRegExp, "Must be of format YYYY-MM-DD")
     .nullable(),
->>>>>>> ff4480ea
   effects: z.array(AllTags).superRefine(SuperRefineEffects),
 });
 export const ItemValidator =
