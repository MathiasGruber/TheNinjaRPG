import { nanoid } from "nanoid";
import { eq, and, or, sql, lt, gte, inArray } from "drizzle-orm";
import { HOSPITAL_LONG, HOSPITAL_LAT } from "@/libs/travel/constants";
import {
  battle,
  battleAction,
  tournamentMatch,
  userData,
  userItem,
  userJutsu,
  mpvpBattleQueue,
  villageStructure,
  warKill,
  war,
} from "@/drizzle/schema";
import { kageDefendedChallenges, village, clan, anbuSquad } from "@/drizzle/schema";
import { dataBattleAction } from "@/drizzle/schema";
import { getNewTrackers } from "@/libs/quest";
import { battleJutsuExp } from "@/libs/train";
import { updateUserOnMap } from "@/libs/pusher";
import { JUTSU_XP_TO_LEVEL } from "@/drizzle/constants";
import { JUTSU_TRAIN_LEVEL_CAP } from "@/drizzle/constants";
import { VILLAGE_SYNDICATE_ID } from "@/drizzle/constants";
import { KAGE_PRESTIGE_REQUIREMENT } from "@/drizzle/constants";
<<<<<<< HEAD
import { calculateLPChange } from "./ranked";
=======
import { WAR_SHRINE_HP } from "@/drizzle/constants";
import { findWarsWithUser } from "@/libs/war";
>>>>>>> 215b7eeb
import type { PusherClient } from "@/libs/pusher";
import type { BattleTypes, BattleDataEntryType } from "@/drizzle/constants";
import type { DrizzleClient } from "@/server/db";
import type { Battle } from "@/drizzle/schema";
import type { CombatResult } from "@/libs/combat/types";
import type { ActionEffect } from "@/libs/combat/types";
import type { CompleteBattle } from "@/libs/combat/types";

type DataBattleAction = {
  type: (typeof BattleDataEntryType)[number];
  contentId: string;
  battleType: (typeof BattleTypes)[number];
  battleWon: number;
};

/**
 * Update the battle state with raw queries for speed
 */
export const updateBattle = async (
  client: DrizzleClient,
  result: CombatResult | null,
  userId: string,
  newBattle: CompleteBattle,
  fetchedVersion: number,
) => {
  // Calculations
  const battleOver = result && result.friendsLeft + result.targetsLeft === 0;

  // If user won and it's a clan battle, update the clan battle queue
  if (result?.didWin && newBattle.battleType === "CLAN_BATTLE") {
    const user = newBattle.usersState.find((u) => u.userId === userId);
    const other = newBattle.usersState.find((u) => u.userId !== userId);
    if (user && other) {
      await client
        .update(mpvpBattleQueue)
        .set({ winnerId: result?.didWin ? user.clanId : other.clanId })
        .where(eq(mpvpBattleQueue.battleId, newBattle.id));
    }
  }

  // Update the battle, return undefined if the battle was updated by another process
  if (battleOver) {
    await client.delete(battle).where(eq(battle.id, newBattle.id));
  } else {
    const result = await client
      .update(battle)
      .set({
        version: newBattle.version,
        createdAt: newBattle.createdAt,
        updatedAt: newBattle.updatedAt,
        usersState: newBattle.usersState,
        usersEffects: newBattle.usersEffects,
        groundEffects: newBattle.groundEffects,
        activeUserId: newBattle.activeUserId,
        roundStartAt: newBattle.roundStartAt,
        round: newBattle.round,
      })
      .where(and(eq(battle.id, newBattle.id), eq(battle.version, fetchedVersion)));
    if (result.rowsAffected === 0) {
      throw new Error(`Failure. Version: ${fetchedVersion}, Battle: ${newBattle.id}`);
    }
  }
};

/**
 * Insert battle actions for usage analytics
 */
export const saveUsage = async (
  client: DrizzleClient,
  curBattle: CompleteBattle,
  result: CombatResult | null,
  userId: string,
) => {
  const user = curBattle.usersState.find((user) => user.userId === userId);
  const battleType = curBattle.battleType;
  if (result && user) {
    // Get state, lost: 0, won: 1, flee: 2
    const outcome = result.outcome;
    const battleWon = outcome === "Won" ? 1 : outcome === "Fled" ? 2 : 0;
    // Basic actions from this user
    const data: DataBattleAction[] = [];
    user.usedActions?.map((action) => {
      data.push({ type: action.type, contentId: action.id, battleType, battleWon });
    });
    // Bloodline actions from this user
    if (user.bloodline) {
      const bid = user.bloodline.id;
      data.push({ type: "bloodline", contentId: bid, battleType, battleWon });
    }
    // If battle is over, check for any AIs in the battle, and add these as well to the statistics
    curBattle.usersState
      .filter((u) => u.isAi && u.userId === u.controllerId)
      .map((ai) => {
        data.push({ type: "ai", contentId: ai.userId, battleType, battleWon });
      });
    // Reduce data to only have unique type-contentId pairs
    const uniqueData = data.reduce((a, c) => {
      if (!a.find((d) => d.type === c.type && d.contentId === c.contentId)) {
        return a.concat([c]);
      } else {
        return a;
      }
    }, [] as DataBattleAction[]);
    if (uniqueData.length > 0) {
      await client.insert(dataBattleAction).values(uniqueData);
    }
  }
};

/**
 * Insert directly into the data model for speed (i.e. no SELECT subsequently)
 */
export const createAction = async (
  client: DrizzleClient,
  newBattle: Battle,
  history: {
    battleRound: number;
    appliedEffects: ActionEffect[];
    description: string;
    battleVersion: number;
  }[],
) => {
  if (history.length > 0) {
    const actions = history
      .sort((a, b) => b.battleVersion - a.battleVersion)
      .map((entry) => {
        return {
          id: nanoid(),
          battleId: newBattle.id,
          battleVersion: entry.battleVersion,
          battleRound: entry.battleRound,
          createdAt: new Date(),
          updatedAt: new Date(),
          description: entry.description,
          appliedEffects: entry.appliedEffects,
        };
      });
    await client
      .insert(battleAction)
      .values(actions)
      .onDuplicateKeyUpdate({ set: { id: sql`id` } });
    return actions;
  }
};

export const updateKage = async (
  client: DrizzleClient,
  curBattle: CompleteBattle,
  result: CombatResult | null,
  userId: string,
) => {
  // Fetch
  const user = curBattle.usersState.find((u) => u.userId === userId && !u.isSummon);
  const kage = curBattle.usersState.find((u) => u.userId !== userId && !u.isSummon);
  // Guards
  if (!["KAGE_AI", "KAGE_PVP"].includes(curBattle.battleType)) return;
  if (!user || !user.villageId || !kage || !kage.villageId) return;
  if (user.villageId !== kage.villageId) return;
  // Lost items for the kage
  const deleteItems = [
    ...kage.items.filter((ui) => ui.quantity <= 0).map((i) => i.id),
    ...user.items.filter((ui) => ui.quantity <= 0).map((i) => i.id),
  ];
  const updateItems = [
    ...kage.items.filter((ui) => ui.quantity > 0),
    ...user.items.filter((ui) => ui.quantity > 0),
  ];
  // Apply
  if (result) {
    await Promise.all([
      ...(result.didWin > 0 && user.isAggressor
        ? [
            client
              .update(village)
              .set({ kageId: user.userId, leaderUpdatedAt: new Date() })
              .where(eq(village.id, user.villageId)),
            client
              .update(userData)
              .set({ villagePrestige: KAGE_PRESTIGE_REQUIREMENT })
              .where(eq(userData.userId, user?.village?.kageId ?? "")),
          ]
        : []),
      ...(deleteItems.length > 0
        ? [client.delete(userItem).where(inArray(userItem.id, deleteItems))]
        : []),
      ...(updateItems.length > 0
        ? updateItems.map((ui) =>
            client
              .update(userItem)
              .set({ quantity: ui.quantity })
              .where(eq(userItem.id, ui.id)),
          )
        : []),
      client.insert(kageDefendedChallenges).values({
        id: nanoid(),
        villageId: user.villageId,
        userId: user.userId,
        kageId: kage.userId,
        didWin: result.didWin,
        rounds: curBattle.round,
      }),
    ]);
  }
};

export const updateClanLeaders = async (
  client: DrizzleClient,
  curBattle: CompleteBattle,
  result: CombatResult | null,
  userId: string,
) => {
  // Fetch
  const user = curBattle.usersState.find((u) => u.userId === userId);
  const leader = curBattle.usersState.find((u) => u.userId !== userId && !u.isSummon);
  // Guards
  if (!result) return;
  if (curBattle.battleType !== "CLAN_CHALLENGE") return;
  if (!user || !user.clanId || !leader || !leader.clanId) return;
  if (user.clanId !== leader.clanId) return;
  if (!user.isAggressor) return;
  if (!result.didWin) return;
  // Apply
  await Promise.all([
    client
      .update(clan)
      .set({
        leaderId: user.userId,
        coLeader1: sql`CASE WHEN ${clan.coLeader1} = ${user.userId} THEN NULL ELSE ${clan.coLeader1} END`,
        coLeader2: sql`CASE WHEN ${clan.coLeader2} = ${user.userId} THEN NULL ELSE ${clan.coLeader2} END`,
        coLeader3: sql`CASE WHEN ${clan.coLeader3} = ${user.userId} THEN NULL ELSE ${clan.coLeader3} END`,
        coLeader4: sql`CASE WHEN ${clan.coLeader4} = ${user.userId} THEN NULL ELSE ${clan.coLeader4} END`,
      })
      .where(eq(clan.id, user.clanId)),
    client
      .update(village)
      .set({ kageId: user.userId })
      .where(
        and(
          eq(village.id, user.villageId ?? VILLAGE_SYNDICATE_ID),
          or(eq(village.type, "HIDEOUT"), eq(village.type, "TOWN")),
        ),
      ),
  ]);
};

export const updateWars = async (
  client: DrizzleClient,
  curBattle: CompleteBattle,
  result: CombatResult | null,
  userId: string,
) => {
  // Fetch user
  const user = curBattle.usersState.find((u) => u.userId === userId && !u.isSummon);
  const userVillageId = user?.villageId;
  // Guard
  if (!user) return;
  if (!user.villageId) return;
  if (!result) return;
  // Fetch target with whom the user is in a war
  const warResults = curBattle.usersState
    .filter((t) => t.userId !== userId)
    .filter((t) => !t.isSummon)
    .filter((t) => findWarsWithUser(t.wars, user.wars, t.villageId, userVillageId))
    .map((target) => {
      return {
        target,
        wars: findWarsWithUser(target.wars, user.wars, target.villageId, userVillageId),
      };
    });

  // Mutate
  await Promise.all(
    warResults
      .map((warResult) => {
        return warResult.wars
          .map((w) => {
            const townhallVillageId =
              w.attackerVillageId === user.villageId ||
              w.warAllies.some(
                (a) =>
                  a.villageId === user.villageId &&
                  a.supportVillageId === w.attackerVillageId,
              )
                ? w.attackerVillageId
                : w.defenderVillageId;
            return [
              // Insert war kill for tracking purposes
              ...(result.didWin
                ? [
                    client.insert(warKill).values({
                      id: nanoid(),
                      warId: w.id,
                      killerId: user.userId,
                      victimId: warResult.target.userId,
                      killerVillageId: user.villageId || "unknown",
                      victimVillageId: warResult.target.villageId || "unknonwn",
                      sector: user.sector,
                      shrineHpChange: result.shrineChangeHp,
                      townhallHpChange: result.townhallChangeHP,
                      killedAt: new Date(),
                    }),
                  ]
                : []),
              // Update shrine if we're in a sector war
              ...(result.shrineChangeHp !== 0 && w.type === "SECTOR_WAR"
                ? [
                    client
                      .update(war)
                      .set({
                        shrineHp: sql`GREATEST(LEAST(shrineHp + ${result.shrineChangeHp}, ${WAR_SHRINE_HP}), 0)`,
                      })
                      .where(eq(war.id, w.id)),
                  ]
                : []),
              // Update townhall if we're in a village war
              ...(result.townhallChangeHP !== 0 &&
              ["VILLAGE_WAR", "FACTION_RAID"].includes(w.type)
                ? [
                    client
                      .update(villageStructure)
                      .set({
                        curSp: sql`LEAST(maxSp, curSp + ${result.townhallChangeHP})`,
                      })
                      .where(
                        and(
                          eq(villageStructure.villageId, townhallVillageId),
                          eq(villageStructure.route, w.targetStructureRoute),
                        ),
                      ),
                  ]
                : []),
            ];
          })
          .flat();
      })
      .flat(),
  );
};

export const updateTournament = async (
  client: DrizzleClient,
  curBattle: CompleteBattle,
  result: CombatResult | null,
  userId: string,
) => {
  // Fetch
  const user = curBattle.usersState.find((u) => u.userId === userId && !u.isSummon);
  const target = curBattle.usersState.find((u) => u.userId !== userId && !u.isSummon);
  // Guards
  if (!user) return;
  if (!target) return;
  if (!result) return;
  if (curBattle.battleType !== "TOURNAMENT") return;
  await client
    .update(tournamentMatch)
    .set({ winnerId: result.didWin ? user.userId : target.userId })
    .where(eq(tournamentMatch.battleId, curBattle.id));
};

export const updateVillageAnbuClan = async (
  client: DrizzleClient,
  curBattle: CompleteBattle,
  result: CombatResult | null,
  userId: string,
) => {
  // Fetch
  const user = curBattle.usersState.find((u) => u.userId === userId);
  // Guards
  if (!user || !user.villageId) return;
  if (!result?.didWin) return;
  // Mutate
  await Promise.all([
    ...(result.villageTokens > 0
      ? [
          client
            .update(village)
            .set({ tokens: sql`tokens + ${result.villageTokens}` })
            .where(eq(village.id, user.villageId)),
        ]
      : []),
    ...(user.anbuId && result.pvpStreak > 0
      ? [
          client
            .update(anbuSquad)
            .set({ pvpActivity: sql`${anbuSquad.pvpActivity} + 1` })
            .where(eq(anbuSquad.id, user.anbuId)),
        ]
      : []),
    ...(user.clanId && result.clanPoints > 0
      ? [
          client
            .update(clan)
            .set({
              pvpActivity: sql`${clan.pvpActivity} + 1`,
              points: sql`${clan.points} + ${result.clanPoints}`,
            })
            .where(eq(clan.id, user.clanId)),
        ]
      : []),
  ]);
};

/**
 * Update the user with battle result using raw queries for speed
 */
export const updateUser = async (
  client: DrizzleClient,
  pusher: PusherClient,
  curBattle: CompleteBattle,
  result: CombatResult | null,
  userId: string,
) => {
  const user = curBattle.usersState.find((u) => u.userId === userId);
  if (result && user) {
    // Update quest tracker with battle result
    if (result.didWin > 0) {
      if (curBattle.battleType === "COMBAT") {
        const { trackers } = getNewTrackers(user, [
          { task: "pvp_kills", increment: 1 },
        ]);
        user.questData = trackers;
      }
      if (curBattle.battleType === "ARENA") {
        const { trackers } = getNewTrackers(user, [
          { task: "arena_kills", increment: 1 },
        ]);
        user.questData = trackers;
      }
    }
    // Update trackers
    const { trackers, notifications } = getNewTrackers(
      user,
      curBattle.usersState
        .filter((u) => u.userId !== userId)
        .map((u) => ({
          task: "defeat_opponents",
          contentId: u.userId,
          text: result.outcome,
        })),
    );
    user.questData = trackers;
    // Add notifications to combatResult
    result.notifications.push(...notifications);
    // Is it a kage challenge
    const isKageChallenge = ["KAGE_AI", "KAGE_PVP"].includes(curBattle.battleType);
    // Any items to be deleted?
    const deleteItems = user.items.filter((ui) => ui.quantity <= 0).map((i) => i.id);
    const updateItems = user.items.filter((ui) => ui.quantity > 0);
    // Any jutsus to be updated
    const jUsage = user.usedActions.filter((a) => a.type === "jutsu").map((a) => a.id);
    const jUnique = [...new Set(jUsage)];
    const jExp = battleJutsuExp(curBattle.battleType, result.eloDiff, user);
    // If new prestige goes below 0, set allyVillage to false
    if (user.villagePrestige + result.villagePrestige < 0) {
      user.allyVillage = false;
    }

    // Calculate LP change for ranked battles
    let lpChange = 0;
    if (curBattle.battleType === "RANKED") {
      const opponent = curBattle.usersState.find(u => u.userId !== userId);
      if (opponent) {
        lpChange = calculateLPChange(user, opponent, result.didWin > 0);
      }
    }

    // Update ranked battle statistics if it's a ranked battle
    if (curBattle.battleType === "RANKED") {
      await client
        .update(userData)
        .set({
          rankedBattles: sql`${userData.rankedBattles} + 1`,
          ...(result.didWin > 0
            ? {
                rankedWins: sql`${userData.rankedWins} + 1`,
                rankedStreak: sql`${userData.rankedStreak} + 1`,
              }
            : {
                rankedStreak: 0,
              }),
        })
        .where(eq(userData.userId, userId));
    }

    // Update user & user items
    await Promise.all([
      // Delete items
      ...(deleteItems.length > 0
        ? [client.delete(userItem).where(inArray(userItem.id, deleteItems))]
        : []),
      // Update items quantity
      ...(updateItems.length > 0
        ? updateItems.map((ui) =>
            client
              .update(userItem)
              .set({ quantity: ui.quantity })
              .where(eq(userItem.id, ui.id)),
          )
        : []),
      // Jutsu experience & level from experience
      ...(jUnique.length > 0 && jExp > 0
        ? [
            client
              .update(userJutsu)
              .set({ experience: sql`${userJutsu.experience} + ${jExp}` })
              .where(
                and(
                  eq(userJutsu.userId, user.userId),
                  lt(userJutsu.experience, JUTSU_XP_TO_LEVEL - jExp),
                  lt(userJutsu.level, JUTSU_TRAIN_LEVEL_CAP),
                  inArray(userJutsu.jutsuId, jUnique),
                ),
              ),
            client
              .update(userJutsu)
              .set({ level: sql`${userJutsu.level} + 1`, experience: 0 })
              .where(
                and(
                  eq(userJutsu.userId, user.userId),
                  lt(userJutsu.level, JUTSU_TRAIN_LEVEL_CAP),
                  gte(userJutsu.experience, JUTSU_XP_TO_LEVEL - jExp),
                  inArray(userJutsu.jutsuId, jUnique),
                ),
              ),
          ]
        : []),
      // Update user data
      client
        .update(userData)
        .set({
          experience: sql`experience + ${result.experience}`,
          pvpStreak: result.pvpStreak,
          curHealth: result.curHealth,
          curStamina: result.curStamina,
          curChakra: result.curChakra,
          strength: sql`strength + ${result.strength}`,
          intelligence: sql`intelligence + ${result.intelligence}`,
          willpower: sql`willpower + ${result.willpower}`,
          speed: sql`speed + ${result.speed}`,
          money: result.money ? sql`money + ${result.money}` : sql`money`,
          ninjutsuOffence: sql`ninjutsuOffence + ${result.ninjutsuOffence}`,
          genjutsuOffence: sql`genjutsuOffence + ${result.genjutsuOffence}`,
          taijutsuOffence: sql`taijutsuOffence + ${result.taijutsuOffence}`,
          bukijutsuOffence: sql`bukijutsuOffence + ${result.bukijutsuOffence}`,
          ninjutsuDefence: sql`ninjutsuDefence + ${result.ninjutsuDefence}`,
          genjutsuDefence: sql`genjutsuDefence + ${result.genjutsuDefence}`,
          taijutsuDefence: sql`taijutsuDefence + ${result.taijutsuDefence}`,
          bukijutsuDefence: sql`bukijutsuDefence + ${result.bukijutsuDefence}`,
          villagePrestige: sql`villagePrestige + ${result.villagePrestige}`,
          dailyArenaFights: sql`dailyArenaFights + ${
            curBattle.battleType === "ARENA" ? 1 : 0
          }`,
          questData: user.questData,
          battleId: null,
          regenAt: new Date(),
          ...(isKageChallenge
            ? {
                rank: sql`CASE WHEN ${userData.rank} = 'ELDER' THEN 'JONIN' ELSE ${userData.rank} END`,
              }
            : {}),
          ...(result.curHealth <= 0 && curBattle.battleType !== "SPARRING"
            ? {
                status: "HOSPITALIZED",
                longitude: HOSPITAL_LONG,
                latitude: HOSPITAL_LAT,
                sector: user.allyVillage ? user.sector : user.village?.sector,
                immunityUntil:
                  curBattle.battleType === "COMBAT"
                    ? sql`NOW() + INTERVAL 1 MINUTE`
                    : sql`immunityUntil`,
              }
            : { status: "AWAKE" }),
          ...(curBattle.battleType === "RANKED" && lpChange !== 0
            ? {
                rankedLp: sql`GREATEST(rankedLp + ${lpChange}, 0)`,
              }
            : {}),
        })
        .where(eq(userData.userId, userId)),
    ]);
    // Update map status
    if (result.curHealth > 0 || curBattle.battleType === "SPARRING") {
      void updateUserOnMap(pusher, user.sector, {
        ...user,
        longitude: user.originalLongitude,
        latitude: user.originalLatitude,
      });
    }
  }
};<|MERGE_RESOLUTION|>--- conflicted
+++ resolved
@@ -22,12 +22,9 @@
 import { JUTSU_TRAIN_LEVEL_CAP } from "@/drizzle/constants";
 import { VILLAGE_SYNDICATE_ID } from "@/drizzle/constants";
 import { KAGE_PRESTIGE_REQUIREMENT } from "@/drizzle/constants";
-<<<<<<< HEAD
 import { calculateLPChange } from "./ranked";
-=======
 import { WAR_SHRINE_HP } from "@/drizzle/constants";
 import { findWarsWithUser } from "@/libs/war";
->>>>>>> 215b7eeb
 import type { PusherClient } from "@/libs/pusher";
 import type { BattleTypes, BattleDataEntryType } from "@/drizzle/constants";
 import type { DrizzleClient } from "@/server/db";
