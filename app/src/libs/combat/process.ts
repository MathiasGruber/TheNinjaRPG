import { dmgConfig as config } from "./constants";
import { VisualTag } from "./types";
import { findUser, findBarrier } from "./util";
import { collapseConsequences, sortEffects } from "./util";
import { calcApplyRatio } from "./util";
import { calcEffectRoundInfo, isEffectActive } from "./util";
import { nanoid } from "nanoid";
import { clone, move, heal, damageBarrier, damageUser, calcDmgModifier } from "./tags";
<<<<<<< HEAD
import { absorb, reflect, recoil, lifesteal, drain, shield, copy, mirror } from "./tags";
=======
import { absorb, reflect, recoil, lifesteal, drain, shield, poison } from "./tags";
>>>>>>> b3bc9fb9
import { increaseStats, decreaseStats } from "./tags";
import { increaseDamageGiven, decreaseDamageGiven } from "./tags";
import { increaseDamageTaken, decreaseDamageTaken } from "./tags";
import { increaseHealGiven, decreaseHealGiven } from "./tags";
import { increasepoolcost, decreasepoolcost } from "./tags";
import { flee, fleePrevent } from "./tags";
import { stun, stunPrevent, onehitkill, onehitkillPrevent, movePrevent } from "./tags";
import {
  seal,
  sealPrevent,
  sealCheck,
  rob,
  robPrevent,
  stealth,
  elementalseal,
} from "./tags";
import { clear, cleanse, summon, summonPrevent, buffPrevent, weakness } from "./tags";
import { cleansePrevent, clearPrevent, healPrevent, debuffPrevent } from "./tags";
import { updateStatUsage } from "./tags";
import { BATTLE_TAG_STACKING, ID_ANIMATION_SMOKE } from "@/drizzle/constants";
import type { BattleUserState, ReturnedUserState } from "./types";
import type { GroundEffect, UserEffect, ActionEffect, BattleEffect } from "./types";
import type { CompleteBattle, Consequence, CombatAction } from "./types";
import type { ShieldTagType } from "./types";
/**
 * Check whether to apply given effect to a user, based on friendly fire settings
 */
export const checkFriendlyFire = (
  effect: BattleEffect,
  target: ReturnedUserState,
  usersState: ReturnedUserState[],
) => {
  // Find the creator of the effect
  const creator = usersState.find((u) => u.userId === effect.creatorId);
  if (!creator) return false;

  // For summoned units, always check if they belong to the creator
  if (target.isSummon) {
    const isFriendly = target.controllerId === creator.userId;
    return effect.friendlyFire === "FRIENDLY" ? isFriendly : !isFriendly;
  }

  // Get unique village IDs from real (non-summoned) users
  const uniqueVillages = new Set(
    usersState.filter((u) => !u.isSummon).map((u) => u.villageId),
  );

  // If all real users are from the same village, treat them as enemies
  const isIntraVillageBattle = uniqueVillages.size === 1;

  // In same-village battles, everyone except summons is an enemy
  if (isIntraVillageBattle) {
    if (!effect.friendlyFire || effect.friendlyFire === "ALL") {
      return true; // Allow all
    }
    if (effect.friendlyFire === "FRIENDLY") {
      return false; // Block friendly-only effects in intra-village battles
    }
    if (effect.friendlyFire === "ENEMIES") {
      return effect.creatorId !== target.userId; // Only allow targeting others, not self
    }
    return false;
  }

  // In multi-village battles, players from same village are allies
  const isFriendly = creator.villageId === target.villageId;

  // Check if effect should be applied based on friendly fire settings
  if (!effect.friendlyFire || effect.friendlyFire === "ALL") {
    return true; // Allow all
  }
  if (effect.friendlyFire === "FRIENDLY") {
    return isFriendly; // Only apply to friends (same village)
  }
  if (effect.friendlyFire === "ENEMIES") {
    return !isFriendly; // Only apply to enemies (different village)
  }
  return false;
};

/**
 * Realize tag with information about how powerful tag is
 */
export const realizeTag = <T extends BattleEffect>(props: {
  tag: T;
  user: BattleUserState;
  actionId: string;
  target?: BattleUserState | undefined;
  level: number | undefined;
  round?: number;
  barrierAbsorb?: number;
}): T => {
  const { tag, user, target, level, round, barrierAbsorb } = props;

  // Ensure rounds exist when necessary
  if ("rounds" in tag) {
    tag.timeTracker = {};
    tag.rounds = tag.rounds ?? 1; // Default to 1 if rounds are undefined
  }

  if ("power" in tag) {
    tag.power = tag.power;
  }

  tag.id = nanoid();
  tag.createdRound = round || 0;
  tag.creatorId = user.userId;
  tag.villageId = user.villageId;
  tag.targetType = "user";
  tag.level = level ?? 0;
  tag.isNew = true;
  tag.castThisRound = true;
  tag.highestOffence = user.highestOffence;
  tag.highestDefence = user.highestDefence;
  tag.highestGenerals = user.highestGenerals;
  tag.barrierAbsorb = barrierAbsorb || 0;
  tag.actionId = props.actionId;

  if (target) {
    tag.targetHighestOffence = target.highestOffence;
    tag.targetHighestDefence = target.highestDefence;
    tag.targetHighestGenerals = target.highestGenerals;
  }

  // Ensure targetId is present in tag (if applicable)
  if ("targetId" in tag) {
    // Handle Copy Effect (Copies positive effects from target to self)
    if (tag.type === "copy" && target) {
      tag.targetId = user.userId; // Copy effects to self
      tag.creatorId = user.userId;
    }

    // Handle Mirror Effect (Transfers negative effects from self to target)
    if (tag.type === "mirror" && target) {
      tag.targetId = target.userId; // Apply to opponent
      tag.creatorId = user.userId;
    }
  }

  return structuredClone(tag);
};

/**
 * Create a visual effect with a specified appearAnimation
 */
const getVisual = (
  longitude: number,
  latitude: number,
  animation?: string,
  round = 0,
): GroundEffect => {
  return {
    ...VisualTag.parse({
      type: "visual",
      rounds: 0,
      description: "N/A",
      appearAnimation: animation,
      createdAt: Date.now(),
    }),
    actionId: "visual",
    id: nanoid(),
    createdRound: round,
    creatorId: nanoid(),
    level: 0,
    barrierAbsorb: 0,
    isNew: true,
    castThisRound: true,
    longitude,
    latitude,
  };
};

export const applyEffects = ( 
    battle: CompleteBattle,
    actorId: string,
    action?: CombatAction,
)   => {
  // Destructure
  const { usersState, usersEffects, groundEffects, round } = battle;
  const actor = usersState.find((u) => u.userId === actorId);

  // Things we wish to return
  const newUsersState = structuredClone(usersState);
  const newGroundEffects: GroundEffect[] = [];
  const newUsersEffects: UserEffect[] = [];
  const actionEffects: ActionEffect[] = [];

  // Convert all ground effects to user effects on the users standing on the tile
  groundEffects.sort(sortEffects).forEach((e) => {
    // Get the round information for the effect
    const { startRound, curRound } = calcEffectRoundInfo(e, battle);
    e.castThisRound = startRound === curRound;
    // Process special effects
    let info: ActionEffect | undefined = undefined;
    if (e.type === "move") {
      move(e, usersEffects, newUsersState, newGroundEffects);
    } else {
      // Special handling of clone & summon ground-effects
      if (e.type === "clone") {
        info = clone(newUsersState, e);
      } else if (e.type === "summon") {
        info = summon(newUsersState, e);
      } else if (e.type === "barrier") {
        const user = findUser(newUsersState, e.longitude, e.latitude);
        if (user) e.rounds = 0;
      } else {
        // Information on what was done
        if (e.isNew && e.castThisRound && actor && e.type !== "visual" && e.rounds) {
          const txt = `${actor.username} marked the ground with ${e.type} for the next ${e.rounds} rounds`;
          if (!actionEffects.find((ae) => ae.txt === txt)) {
            actionEffects.push({ txt, color: "blue" });
          }
        }
        // Apply all other ground effects to user
        const user = findUser(newUsersState, e.longitude, e.latitude);
        if (user && e.type !== "visual") {
          if (checkFriendlyFire(e, user, newUsersState)) {
            const hasEffect = usersEffects.some((ue) => ue.id === e.id);
            const isInstant = ["damage", "heal", "pierce"].includes(e.type);
            if (!hasEffect) {
              // NOTE:
              // 1. If the effect is instant, it is applied immediately
              // 2. User effects from Ground effects are not forwarded to the next round
              usersEffects.push({
                ...e,
                rounds: isInstant ? 0 : 1,
                targetId: user.userId,
                createdRound: isInstant ? curRound : curRound - 1,
                fromGround: true,
              } as UserEffect);
            }
          }
        }
        // Forward any damage effects, which should be applied to barriers as well
        if (!user && e.type === "damage") {
          const barrier = findBarrier(groundEffects, e.longitude, e.latitude);
          if (barrier) {
            usersEffects.push({
              ...e,
              targetType: "barrier",
              targetId: barrier.id,
              fromGround: true,
            } as UserEffect);
          }
        }
      }

      // Show once appearing animation
      if (e.appearAnimation && e.isNew && e.type !== "visual") {
        newGroundEffects.push(
          getVisual(e.longitude, e.latitude, e.appearAnimation, round),
        );
      }

      // Process round reduction & tag removal
      if (isEffectActive(e) || e.type === "visual") {
        e.isNew = false;
        newGroundEffects.push(e);
      } else if (e.disappearAnimation) {
        newGroundEffects.push(
          getVisual(e.longitude, e.latitude, e.disappearAnimation, round),
        );
      }
    }

    // Add info to action effects if it exists
    if (info) actionEffects.push(info);
  });

  // Book-keeping for damage and heal effects
  const consequences = new Map<string, Consequence>();

  // Fetch any active sealing effects
  const sealEffects = usersEffects.filter(
    (e) => e.type === "seal" && !e.isNew && isEffectActive(e),
  );

  // Remember effects applied to different users, so that we only apply effects once
  const appliedEffects = new Set<string>();

  // Apply all user effects to their target users
  usersEffects.sort(sortEffects).forEach((e) => {
    // Get the round information for the effect
    const { startRound, curRound } = calcEffectRoundInfo(e, battle);
    e.castThisRound = startRound === curRound;
    // Bookkeeping
    let longitude: number | undefined = undefined;
    let latitude: number | undefined = undefined;
    let info: ActionEffect | undefined = undefined;
    // Get user now and next
    const curUser = usersState.find((u) => u.userId === e.creatorId);
    const newUser = newUsersState.find((u) => u.userId === e.creatorId);
    // Remember the effect
    const idx = `${e.type}-${e.creatorId}-${e.targetId}-${e.fromType}`;
    // Determine whether the tags should stack
    const cacheCheck = BATTLE_TAG_STACKING
      ? true
      : !appliedEffects.has(idx) ||
        e.fromType === "bloodline" ||
        e.fromType === "armor";
    // Special cases
    if (
      ["damage", "pierce"].includes(e.type) &&
      e.targetType === "barrier" &&
      curUser
    ) {
      const result = damageBarrier(newGroundEffects, curUser, e, config);
      if (result) {
        longitude = result.barrier.longitude;
        latitude = result.barrier.latitude;
        actionEffects.push(result.info);
      }
    } else if (e.targetType === "user" && cacheCheck) {
      // Get the user && effect details
      const curTarget = usersState.find((u) => u.userId === e.targetId);
      const newTarget = newUsersState.find((u) => u.userId === e.targetId);
      const isSealed = sealCheck(e, sealEffects);
      const isTargetOrNew = e.targetId === actorId || e.isNew;
      if (curUser && newUser && curTarget && newTarget && !isSealed) {
        appliedEffects.add(idx);
        longitude = curTarget?.longitude;
        latitude = curTarget?.latitude;
        // Figure if tag should be applied
        const ratio = calcApplyRatio(e, battle, e.targetId, isTargetOrNew);
        if (ratio > 0) {
          // Tags only applied when target is user or new
          if (isTargetOrNew) {
            if (e.type === "damage" && isTargetOrNew) {
              const modifier = calcDmgModifier(e, curTarget, usersEffects);
              info = damageUser(e, curUser, curTarget, consequences, modifier, config);
            } else if (e.type === "pierce" && isTargetOrNew) {
              const modifier = calcDmgModifier(e, curTarget, usersEffects);
              info = damageUser(e, newUser, newTarget, consequences, modifier, config);
            } else if (e.type === "heal" && isTargetOrNew) {
              info = heal(e, newUsersEffects, curTarget, consequences, ratio);
            } else if (e.type === "flee" && isTargetOrNew) {
              info = flee(e, newUsersEffects, newTarget);
            } else if (e.type === "increasepoolcost" && isTargetOrNew) {
              info = increasepoolcost(e, curTarget);
            } else if (e.type === "decreasepoolcost" && isTargetOrNew) {
              info = decreasepoolcost(e, curTarget);
            } else if (e.type === "clear" && isTargetOrNew) {
              info = clear(e, usersEffects, curTarget);
            } else if (e.type === "cleanse" && isTargetOrNew) {
              info = cleanse(e, usersEffects, curTarget);
            } else if (e.type === "increasedamagegiven") {
              info = increaseDamageGiven(e, usersEffects, consequences, curTarget);
            } else if (e.type === "decreasedamagegiven") {
              info = decreaseDamageGiven(e, usersEffects, consequences, curTarget);
            } else if (e.type === "onehitkill") {
              info = onehitkill(e, newUsersEffects, newTarget);
            } else if (e.type === "rob") {
              info = rob(e, newUsersEffects, newUser, newTarget, battle.battleType);
            } else if (e.type === "seal") {
              info = seal(e, newUsersEffects, curTarget);
            } else if (e.type === "stun") {
              info = stun(e, newUsersEffects, curTarget);
            } else if (e.type === "drain") {
              info = drain(e, usersEffects, consequences, curTarget);
            } else if (e.type === "copy") {
              info = copy(e, usersEffects, curUser, curTarget);
              if (info && usersEffects) {
                usersEffects.push(...usersEffects.filter(
                  (eff) => eff.targetId === curUser.userId && eff.isNew
                ));
              }
            } else if (e.type === "mirror") {
              info = mirror(e, usersEffects, curUser, curTarget);
              if (info && usersEffects) {
                usersEffects.push(...usersEffects.filter(
                  (eff) => eff.targetId === curTarget.userId && eff.isNew
                ));
              }
            }
          }

          // Always apply
          if (e.type === "absorb") {
            info = absorb(e, usersEffects, consequences, curTarget);
          } else if (e.type === "increasestat") {
            info = increaseStats(e, newUsersEffects, curTarget);
          } else if (e.type === "decreasestat") {
            info = decreaseStats(e, newUsersEffects, curTarget);
          } else if (e.type === "increasedamagetaken") {
            info = increaseDamageTaken(e, usersEffects, consequences, curTarget);
          } else if (e.type === "decreasedamagetaken") {
            info = decreaseDamageTaken(e, usersEffects, consequences, curTarget);
          } else if (e.type === "increaseheal") {
            info = increaseHealGiven(e, usersEffects, consequences, curTarget);
          } else if (e.type === "decreaseheal") {
            info = decreaseHealGiven(e, usersEffects, consequences, curTarget);
          } else if (e.type === "reflect") {
            info = reflect(e, usersEffects, consequences, curTarget);
          } else if (e.type === "recoil") {
            info = recoil(e, usersEffects, consequences, curTarget);
          } else if (e.type === "lifesteal") {
            info = lifesteal(e, usersEffects, consequences, curTarget);
          } else if (e.type === "fleeprevent") {
            info = fleePrevent(e, curTarget);
          } else if (e.type === "healprevent") {
            info = healPrevent(e, curTarget);
          } else if (e.type === "stealth") {
            info = stealth(e, curTarget);
          } else if (e.type === "elementalseal") {
            info = elementalseal(e, curTarget);
          } else if (e.type === "buffprevent") {
            info = buffPrevent(e, curTarget);
          } else if (e.type === "debuffprevent") {
            info = debuffPrevent(e, curTarget);
          } else if (e.type === "onehitkillprevent") {
            info = onehitkillPrevent(e, curTarget);
          } else if (e.type === "robprevent") {
            info = robPrevent(e, curTarget);
          } else if (e.type === "cleanseprevent") {
            info = cleansePrevent(e, curTarget);
          } else if (e.type === "clearprevent") {
            info = clearPrevent(e, curTarget);
          } else if (e.type === "sealprevent") {
            info = sealPrevent(e, curTarget);
          } else if (e.type === "stunprevent") {
            info = stunPrevent(e, curTarget);
          } else if (e.type === "moveprevent") {
            info = movePrevent(e, curTarget);
          } else if (e.type === "summonprevent") {
            info = summonPrevent(e, curTarget);
          } else if (e.type === "weakness") {
            info = weakness(e, curTarget);
          } else if (e.type === "shield") {
            info = shield(e, curTarget);
          } else if (e.type === "poison" && action) {
            info = poison(e, action, actorId, consequences, curTarget, usersEffects);
          }
          updateStatUsage(newTarget, e, true);
        }
      }
    }

    // Show text results of actions
    if (info) {
      actionEffects.push(info);
    }

    // Show once appearing animation
    if (e.appearAnimation && longitude && latitude) {
      newGroundEffects.push(
        getVisual(longitude, latitude, e.appearAnimation, battle.round),
      );
    }

    // Process round reduction & tag removal
    if ((isEffectActive(e) && !e.fromGround) || e.type === "visual") {
      e.isNew = false;
      newUsersEffects.push(e);
    } else if (e.disappearAnimation && longitude && latitude) {
      newGroundEffects.push(
        getVisual(longitude, latitude, e.disappearAnimation, round),
      );
    }
  });

  // Apply consequences to users
  Array.from(consequences.values())
    .reduce(collapseConsequences, [] as Consequence[])
    .forEach((c) => {
      // Convenience variables & methods
      const user = newUsersState.find((u) => u.userId === c.userId);
      const target = newUsersState.find((u) => u.userId === c.targetId);
      const targetShields = newUsersEffects.filter(
        (e) => e.type === "shield" && e.targetId === c.targetId && e.power > 0,
      ) as ShieldTagType[];
      const calcAdjustedDamage = (target: BattleUserState, originalDamage: number) => {
        // For negative changes, first reduce shields
        let remainingDamage = Math.abs(originalDamage);
        targetShields.forEach((shield) => {
          if (remainingDamage > 0 && shield.power && shield.power > 0) {
            const absorbed = Math.min(remainingDamage, shield.power);
            shield.power -= absorbed;
            remainingDamage -= absorbed;
            if (shield.power > 0) {
              actionEffects.push({
                txt: `${target.username}'s shield absorbs ${absorbed.toFixed(2)} damage. ${shield.power.toFixed(2)} remaining.`,
                color: "red",
              });
            } else {
              actionEffects.push({
                txt: `${target.username}'s shield absorbs ${absorbed.toFixed(2)} damage and is destroyed`,
                color: "red",
              });
            }
          }
        });
        return remainingDamage;
      };
      // Apply all the consequences
      if (target && user) {
        if (c.damage && c.damage > 0) {
          const damage = calcAdjustedDamage(target, c.damage);
          if (damage > 0) {
            target.curHealth -= damage;
            target.curHealth = Math.max(0, target.curHealth);
            actionEffects.push({
              txt: `${target.username} takes ${damage.toFixed(2)} damage`,
              color: "red",
              types: c.types,
            });
          }
        }
        if (c.residual && c.residual > 0) {
          const damage = calcAdjustedDamage(target, c.residual);
          if (damage > 0) {
            target.curHealth -= damage;
            target.curHealth = Math.max(0, target.curHealth);
            actionEffects.push({
              txt: `${target.username} takes ${damage.toFixed(2)} residual damage`,
              color: "red",
              types: c.types,
            });
          }
        }
        if (c.heal_hp && c.heal_hp > 0 && target.curHealth > 0) {
          target.curHealth += c.heal_hp;
          target.curHealth = Math.min(target.maxHealth, target.curHealth);
          actionEffects.push({
            txt: `${target.username} heals ${c.heal_hp} HP`,
            color: "green",
          });
        }
        if (c.heal_sp && c.heal_sp > 0) {
          target.curStamina += c.heal_sp;
          target.curStamina = Math.min(target.maxStamina, target.curStamina);
          actionEffects.push({
            txt: `${target.username} heals ${c.heal_sp} SP`,
            color: "green",
          });
        }
        if (c.heal_cp && c.heal_cp > 0) {
          target.curChakra += c.heal_cp;
          target.curChakra = Math.min(target.maxChakra, target.curChakra);
          actionEffects.push({
            txt: `${target.username} heals ${c.heal_cp} CP`,
            color: "green",
          });
        }
        if (c.reflect && c.reflect > 0) {
          const damage = calcAdjustedDamage(user, c.reflect);
          if (damage > 0) {
            user.curHealth -= damage;
            user.curHealth = Math.max(0, user.curHealth);
            actionEffects.push({
              txt: `${user.username} takes ${damage.toFixed(2)} reflect damage`,
              color: "red",
            });
          }
        }
        if (c.recoil && c.recoil > 0) {
          const damage = calcAdjustedDamage(user, c.recoil);
          if (damage > 0) {
            user.curHealth -= damage;
            user.curHealth = Math.max(0, user.curHealth);
            actionEffects.push({
              txt: `${user.username} takes ${damage.toFixed(2)} recoil damage`,
              color: "red",
            });
          }
        }
        if (c.lifesteal_hp && c.lifesteal_hp > 0 && target.curHealth > 0) {
          user.curHealth += c.lifesteal_hp;
          user.curHealth = Math.min(user.maxHealth, user.curHealth);
          actionEffects.push({
            txt: `${user.username} steals ${c.lifesteal_hp.toFixed(2)} damage as health`,
            color: "green",
          });
        }
        if (c.absorb_hp && c.absorb_hp > 0 && target.curHealth > 0) {
          target.curHealth += c.absorb_hp;
          target.curHealth = Math.min(target.maxHealth, target.curHealth);
          actionEffects.push({
            txt: `${target.username} absorbs ${c.absorb_hp.toFixed(
              2,
            )} damage and converts it to health`,
            color: "green",
          });
        }
        if (c.absorb_sp && c.absorb_sp > 0) {
          target.curStamina += c.absorb_sp;
          target.curStamina = Math.min(target.maxHealth, target.curStamina);
          actionEffects.push({
            txt: `${target.username} absorbs ${c.absorb_sp.toFixed(
              2,
            )} damage and converts it to stamina`,
            color: "green",
          });
        }
        if (c.absorb_cp && c.absorb_cp > 0) {
          target.curChakra += c.absorb_cp;
          target.curChakra = Math.min(target.maxHealth, target.curChakra);
          actionEffects.push({
            txt: `${target.username} absorbs ${c.absorb_cp.toFixed(
              2,
            )} damage and converts it to chakra`,
            color: "green",
          });
        }
        if (c.drain && c.drain > 0 && target.curStamina > 0 && target.curChakra > 0) {
          target.curChakra -= c.drain;
          target.curChakra = Math.min(target.maxChakra, target.curChakra);
          target.curStamina -= c.drain;
          target.curStamina = Math.min(target.maxStamina, target.curStamina);
          actionEffects.push({
            txt: `${user.username} is drained of ${c.drain.toFixed(2)} chakra and stamina`,
            color: "purple",
          });
        }
        if (c.poison && c.poison > 0) {
          target.curHealth -= c.poison;
          target.curHealth = Math.min(target.maxHealth, target.curHealth);
          actionEffects.push({
            txt: `${target.username} takes ${c.poison.toFixed(2)} poison damage`,
            color: "purple",
          });
        }
        // Process disappear animation of characters
        if (target.curHealth <= 0 && !target.isOriginal) {
          newGroundEffects.push(
            getVisual(target.longitude, target.latitude, ID_ANIMATION_SMOKE, round),
          );
        }
        if (user.curHealth <= 0 && !user.isOriginal) {
          newGroundEffects.push(
            getVisual(user.longitude, user.latitude, ID_ANIMATION_SMOKE, round),
          );
        }
      }
    });

  return {
    newBattle: {
      ...battle,
      usersState: newUsersState,
      usersEffects: newUsersEffects,
      groundEffects: newGroundEffects,
    },
    actionEffects,
  };
};<|MERGE_RESOLUTION|>--- conflicted
+++ resolved
@@ -6,11 +6,7 @@
 import { calcEffectRoundInfo, isEffectActive } from "./util";
 import { nanoid } from "nanoid";
 import { clone, move, heal, damageBarrier, damageUser, calcDmgModifier } from "./tags";
-<<<<<<< HEAD
-import { absorb, reflect, recoil, lifesteal, drain, shield, copy, mirror } from "./tags";
-=======
-import { absorb, reflect, recoil, lifesteal, drain, shield, poison } from "./tags";
->>>>>>> b3bc9fb9
+import { absorb, reflect, recoil, lifesteal, drain, shield, poison, copy, mirror } from "./tags";
 import { increaseStats, decreaseStats } from "./tags";
 import { increaseDamageGiven, decreaseDamageGiven } from "./tags";
 import { increaseDamageTaken, decreaseDamageTaken } from "./tags";
