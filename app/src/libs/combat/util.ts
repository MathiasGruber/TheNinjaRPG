--- conflicted
+++ resolved
@@ -25,12 +25,9 @@
 import { KILLING_NOTORIETY_GAIN } from "@/drizzle/constants";
 import { findWarsWithUser } from "@/libs/war";
 import { STREAK_LEVEL_DIFF } from "@/drizzle/constants";
-<<<<<<< HEAD
 import { getUserElements } from "@/validators/user";
 import { checkJutsuElements } from "@/libs/train";
-=======
 import { VILLAGE_SYNDICATE_ID } from "@/drizzle/constants";
->>>>>>> 8dde0e6f
 import {
   SHARED_COOLDOWN_TAGS,
   WAR_TOWNHALL_HP_REMOVE,
@@ -1553,15 +1550,7 @@
         effects
           .filter((e) => e.type === "summon")
           .forEach((e) => "aiId" in e && allSummons.push(e.aiId));
-<<<<<<< HEAD
-        if ((itemType === "ARMOR" || itemType === "ACCESSORY") && battleType !== "RANKED") {
-=======
-        if (
-          itemType === "ARMOR" ||
-          itemType === "ACCESSORY" ||
-          itemType === "KEYSTONE"
-        ) {
->>>>>>> 8dde0e6f
+        if ((itemType === "ARMOR" || itemType === "ACCESSORY" || itemType === "KEYSTONE") && battleType !== "RANKED") {
           if (useritem.item.effects && useritem.equipped !== "NONE") {
             effects.forEach((effect) => {
               const realized = realizeTag({
